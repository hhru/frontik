# -*- coding: utf-8 -*-

from __future__ import with_statement

import datetime
import functools
from functools import partial
import functools
import httplib
import os.path
import time
import traceback
import urllib
import xml.sax.saxutils

import tornado.autoreload
import tornado.web
import tornado.httpclient
import tornado.options

import frontik.async
import frontik.auth
import frontik.util
import frontik.http
import frontik.doc
from frontik import etree

import xml_util

import logging
log = logging.getLogger('frontik.handler')
log_xsl = logging.getLogger('frontik.handler.xsl')
log_fileloader = logging.getLogger('frontik.server.fileloader')

import future

def http_header_out(*args, **kwargs):
    log_xsl.debug('x:http-header-out called')

def set_http_status(*args, **kwargs):
    log_xsl.debug('x:set-http-status called')

def x_urlencode(context, params):
    log_xsl.debug('x:urlencode called')
    if params:
        return urllib.quote(params[0].text.encode("utf8") or "")

# TODO cleanup this
ns = etree.FunctionNamespace('http://www.yandex.ru/xscript')
ns.prefix = 'x'
ns['http-header-out'] = http_header_out
ns['set-http-status'] = set_http_status
ns['urlencode'] = x_urlencode

# TODO cleanup this after release of frontik with frontik.async
AsyncGroup = frontik.async.AsyncGroup

class HTTPError(tornado.web.HTTPError):
    """An exception that will turn into an HTTP error response."""
    def __init__(self, status_code, *args, **kwargs):
        for kwarg in ["text", "xml", "xsl"]:
            setattr(self, kwarg, kwargs.setdefault(kwarg, None)) 
            del kwargs[kwarg]
        tornado.web.HTTPError.__init__(self, status_code, *args, **kwargs)


class Stats(object):
    def __init__(self):
        self.page_count = 0
        self.http_reqs_count = 0

    def next_request_id(self):
        self.page_count += 1
        return self.page_count

stats = Stats()

class PageLogger(logging.Logger):
    '''
    This class is supposed to fix huge memory 'leak' in logging
    module. I.e. every call to logging.getLogger(some_unique_name)
    wastes memory as resulting logger is memoized by
    module. PageHandler used to create unique logger on each request
    by call logging.getLogger('frontik.handler.%s' %
    (self.request_id,)). This lead to wasting about 10Mb per 10K
    requests.
    '''
    
    def __init__(self, request_id):
        logging.Logger.__init__(self, 'frontik.handler.{0}'.format(request_id))

    def handle(self, record):
        return log.handle(record)


_debug_formatter = logging.Formatter("%(asctime)s - %(name)s - %(levelname)s - %(message)s")
class DebugPageLogger(logging.Logger):
    def __init__(self, request_id):
        logging.Logger.__init__(self, 'frontik.handler.{0}'.format(request_id))
        self.log_data = []

    def handle(self, record):
        self.log_data.append(_debug_formatter.format(record))
        return log.handle(record)


class FileCache(object):
    def __init__(self, root_dir, load_fn):
        '''
        load_fn :: filename -> (status, result)
        '''

        self.root_dir = root_dir
        self.load_fn = load_fn

        self.cache = dict()

    def load(self, filename):
        if filename in self.cache:
            log_fileloader.debug('got %s file from cache', filename)
            return self.cache[filename]
        else:
            real_filename = os.path.normpath(os.path.join(self.root_dir, filename))

            log_fileloader.debug('reading %s file from %s', filename, real_filename)
            ok, ret = self.load_fn(real_filename)

        if ok:
            self.cache[filename] = ret

        return ret


def _source_comment(src):
    return etree.Comment('Source: {0}'.format(frontik.util.asciify_url(src).replace('--', '%2D%2D')))

def xml_from_file(filename):
    ''' 
    filename -> (status, et.Element)

    status == True - результат хороший можно кешировать
           == False - результат плохой, нужно вернуть, но не кешировать
    '''

    if os.path.exists(filename):
        try:
            res = etree.parse(file(filename)).getroot()
            tornado.autoreload.watch_file(filename)

            return True, [_source_comment(filename), res]
        except:
            log.exception('failed to parse %s', filename)
            return False, etree.Element('error', dict(msg='failed to parse file: %s' % (filename,)))
    else:
        log.error('file not found: %s', filename)
        return False, etree.Element('error', dict(msg='file not found: %s' % (filename,)))


def xsl_from_file(filename):
    '''
    filename -> (True, et.XSLT)
    
    в случае ошибки выкидывает исключение
    '''

    transform, xsl_files = xml_util.read_xsl(filename)
    
    for xsl_file in xsl_files:
        tornado.autoreload.watch_file(xsl_file)

    return True, transform


class InvalidOptionCache(object):
    def __init__(self, option):
        self.option = option

    def load(self, filename):
        raise Exception('{0} option is undefined'.format(self.option))


def make_file_cache(option_name, option_value, fun):
    if option_value:
        return FileCache(option_value, fun)
    else:
        return InvalidOptionCache(option_name)


class PageHandlerGlobals(object):
    '''
    Объект с настройками для всех хендлеров
    '''
    def __init__(self, app_package):
        self.config = app_package.config

        self.xml_cache = make_file_cache('XML_root', getattr(app_package.config, 'XML_root', None), xml_from_file)
        self.xsl_cache = make_file_cache('XSL_root', getattr(app_package.config, 'XSL_root', None), xsl_from_file)

        self.http_client = frontik.http.TimeoutingHttpFetcher(
                tornado.httpclient.AsyncHTTPClient(max_clients=200, max_simultaneous_connections=200))

        
working_handlers_count = 0

class PageHandler(tornado.web.RequestHandler):
    '''
    Хендлер для конкретного запроса. Создается на каждый запрос.
    '''
    
    def __init__(self, ph_globals, application, request):
        self.request_id = request.headers.get('X-Request-Id', stats.next_request_id())

        self.config = ph_globals.config
        self.xml_cache = ph_globals.xml_cache
        self.xsl_cache = ph_globals.xsl_cache
        self.http_client = ph_globals.http_client

        self.doc = frontik.doc.Doc(root_node=etree.Element('doc', frontik='true'))
        self.transform = None

        self.text = None
        self.should_dec_whc = False

        tornado.web.RequestHandler.__init__(self, application, request)

        if tornado.options.options.debug or "debug" in self.request.arguments:
            self.log = DebugPageLogger(self.request_id)
        else:
            self.log = PageLogger(self.request_id)
        self._logger = self.log

        if "debug" in self.request.arguments or "noxsl" in self.request.arguments:
            # Checks if query has `debug` or `noxsl` arguments and applies for HTTP basic auth. 
            try:
                frontik.auth.basic(self)
            except frontik.auth.AuthError:
                return self

        self.finish_group = frontik.async.AsyncGroup(self._finish_page, log=self.log.debug)

    def _get_debug_page(self, status_code, **kwargs):
        return '<html><title>{code}</title>' \
            '<body>' \
            '<h1>{code}</h1>' \
            '<pre>{log}</pre></body>' \
            '</html>'.format(code=status_code, log='<br/>'.join(xml.sax.saxutils.escape(i).replace('\n', '<br/>').replace(' ', '&nbsp;') for i in self.log.log_data))

    def get_error_html(self, status_code, **kwargs):
        if tornado.options.options.debug:
            return self._get_debug_page(status_code, **kwargs)
        else:
            return tornado.web.RequestHandler.get_error_html(self, status_code, **kwargs)

    def send_error(self, status_code=500, **kwargs):
        def standard_send_error():
            return super(PageHandler, self).send_error(status_code, **kwargs)

        def xsl_send_error():
            return

        def plaintext_send_error():
            return
            
        exception = kwargs.get("exception", None)

        if exception:
            self.set_status(status_code)

            if getattr(exception, "text", None) is not None:
                self.set_plaintext_response(exception.text)
                return plaintext_send_error()

            if getattr(exception, "xml", None) is not None:
                self.doc.put(exception.xml)

                if getattr(exception, "xsl", None) is not None:
                    self.set_xsl(exception.xsl)
                    return xsl_send_error()
                elif self.transform:
                    return xsl_send_error()
                else:
                    return standard_send_error()
        return standard_send_error()

    # эта заляпа сливает обработчики get и post запросов
    @tornado.web.asynchronous
    def post(self, *args, **kw):
        self.get(*args, **kw)

    @tornado.web.asynchronous
    def get(self, *args, **kw):
        global working_handlers_count
        working_handlers_count += 1
        self.should_dec_whc = True

        if working_handlers_count < tornado.options.options.handlers_count:
            self.log.debug('started %s %s (workers_count = %s)',
                           self.request.method, self.request.uri, working_handlers_count)

            self.get_page()
            self.finish_page()
        else:
            self.log.warn('dropping %s %s; too many workers (%s)', self.request.method, self.request.uri, working_handlers_count)
            raise tornado.web.HTTPError(502)

    def finish(self, chunk=None):
        if self.should_dec_whc:
            global working_handlers_count
            working_handlers_count -= 1
            self.should_dec_whc = False

        tornado.web.RequestHandler.finish(self, chunk)

    def get_page(self):
        ''' Эта функция должна быть переопределена в наследнике и
        выполнять актуальную работу хендлера '''
        pass

    ###

    def async_callback(self, callback, *args, **kw):
        return tornado.web.RequestHandler.async_callback(self, self.check_finished(callback, *args, **kw))

    def check_finished(self, callback, *args, **kwargs):
        if args or kwargs:
            callback = partial(callback, *args, **kwargs)

        def wrapper(*args, **kwargs):
            if self._finished:
                self.log.warn('Page was already finished, %s ignored', callback)
            else:
                callback(*args, **kwargs)
        
        return wrapper

    ###

    def fetch_url(self, url, callback=None):
        """
        Прокси метод для get_url, логирующий употребления fetch_url
        """
        from urlparse import parse_qs, urlparse

        self.log.error("Used deprecated method `fetch_url`. %s", traceback.format_stack()[-2][:-1])
        scheme, netloc, path, params, query, fragment = urlparse(url)
        new_url = "{0}://{1}{2}".format(scheme, netloc, path)
        query = parse_qs(query)

        return self.get_url(new_url, data=query, callback=callback)

    def fetch_request(self, req, callback):
        if not self._finished:
            stats.http_reqs_count += 1

            req.headers['X-Request-Id'] = self.request_id

            return self.http_client.fetch(
                    req,
                    self.finish_group.add(self.async_callback(callback)))
        else:
            self.log.warn('attempted to make http request to %s while page is already finished; ignoring', req.url)

    def get_url(self, url, data={}, headers={}, connect_timeout=0.5, request_timeout=2, callback=None):
        placeholder = future.Placeholder()

        self.fetch_request(
            frontik.util.make_get_request(url, data, headers, connect_timeout, request_timeout),
            partial(self._fetch_request_response, placeholder, callback))

        return placeholder

    def get_url_retry(self, url, data={}, headers={}, retry_count=3, retry_delay=0.1, connect_timeout=0.5, request_timeout=2, callback=None):
        placeholder = future.Placeholder()

        req = frontik.util.make_get_request(url, data, headers, connect_timeout, request_timeout)

        def step1(retry_count, response):
            if response.error and retry_count > 0:
                self.log.warn('failed to get %s; retries left = %s; retrying', response.effective_url, retry_count)
                # TODO use handler-specific ioloop
                if retry_delay > 0:
                    tornado.ioloop.IOLoop.instance().add_timeout(time.time() + retry_delay,
                        self.finish_group.add(self.async_callback(partial(step2, retry_count))))
                else:
                    step2(retry_count)
            else:
                if response.error and retry_count == 0:
                    self.log.warn('failed to get %s; no more retries left; give up retrying', response.effective_url)

                self._fetch_request_response(placeholder, callback, response)

        def step2(retry_count):
            self.http_client.fetch(req, self.finish_group.add(self.async_callback(partial(step1, retry_count - 1))))

        self.http_client.fetch(req, self.finish_group.add(self.async_callback(partial(step1, retry_count - 1))))
        
        return placeholder

    def post_url(self, url, data={},
                 headers={},
                 files={},
                 connect_timeout=0.5, request_timeout=2,
                 callback=None):
        
        placeholder = future.Placeholder()
        
        self.fetch_request(
            frontik.util.make_post_request(url, data, headers, files, connect_timeout, request_timeout),
            partial(self._fetch_request_response, placeholder, callback))
        
        return placeholder

    def _parse_response(self, response):
        '''
        return :: (placeholder_data, response_as_xml)
        None - в случае ошибки парсинга
        '''

        if response.error:
            self.log.warn('%s failed %s (%s)', response.code, response.effective_url, str(response.error))
            data = [etree.Element('error', dict(url=response.effective_url, reason=str(response.error), code=str(response.code)))]

            if response.body:
                try:
                    data.append(etree.Comment(response.body.replace("--", "%2D%2D")))
                except ValueError:
                    self.log.warn("Could not add debug info in XML comment with unparseable response.body. non-ASCII response.")
                    
            return (data, None)
        else:
            try:
                element = etree.fromstring(response.body)
            except:
                if len(response.body) > 100:
                    body_preview = '{0}...'.format(response.body[:100])
                else:
                    body_preview = response.body

                self.log.warn('failed to parse XML response from %s data "%s"',
                                 response.effective_url,
                                 body_preview)

                return (etree.Element('error', dict(url=response.effective_url, reason='invalid XML')),
                        None)

            else:
                return ([_source_comment(response.effective_url), element],
                        element)

    def _fetch_request_response(self, placeholder, callback, response):
        self.log.debug('got %s %s in %.2fms', response.code, response.effective_url, response.request_time*1000)
        
        data, xml = self._parse_response(response)
        placeholder.set_data(data)

        if callback:
            callback(xml, response)

    ###

    def set_plaintext_response(self, text):
        self.text = text

    ###

    def finish_page(self):
        self.finish_group.try_finish()

    def _finish_page(self):        
        if not self._finished:
<<<<<<< HEAD
            res = None
            
            if self.text is not None:
                res = self._prepare_finish_plaintext()
=======
            if "debug" in self.request.arguments:
                self._real_finish_debug_mode()
            elif self.text is not None:
                self._real_finish_plaintext()
>>>>>>> b367d052
            elif self.transform:
                res = self._prepare_finish_with_xsl()
            else:
                res = self._prepare_finish_wo_xsl()
            
            if hasattr(self.config, 'postprocessor'):
                self.config.postprocessor(res, self, self._end_finish_page)
            else:
                self._end_finish_page(res)

        else:
            log.warn('trying to finish already finished page, probably bug in a workflow, ignoring')
    
    def _end_finish_page(self, data):
        self.write(data)
        self.finish('')

<<<<<<< HEAD
    def _prepare_finish_with_xsl(self):
=======
    def _real_finish_debug_mode(self):
        self.set_header('Content-Type', 'text/html')
        self.write(self._get_debug_page(self._status_code))
        self.log.debug('done')
        self.finish('')

    def _real_finish_with_xsl(self):
>>>>>>> b367d052
        self.log.debug('finishing with xsl')

        if not self._headers.get("Content-Type", None):
            self.set_header('Content-Type', 'text/html')

        try:
            t = time.time()
            result = str(self.transform(self.doc.to_etree_element()))
            self.log.debug('applied XSL %s in %.2fms', self.transform_filename, (time.time() - t)*1000)
            return result           
        except:
            self.log.exception('failed transformation with XSL %s' % self.transform_filename)
            raise
<<<<<<< HEAD
    
    def _prepare_finish_wo_xsl(self):
=======

    def _real_finish_wo_xsl(self):
>>>>>>> b367d052
        self.log.debug('finishing wo xsl')

        if not self._headers.get("Content-Type", None):
            self.set_header('Content-Type', 'application/xml')

        return self.doc.to_string()
       

    def _prepare_finish_plaintext(self):
        self.log.debug("finishing plaintext")
        return self.text

    ###

    def xml_from_file(self, filename):
        return self.xml_cache.load(filename)

    def _set_xsl_log_and_raise(self, msg_template):
        msg = msg_template.format(self.transform_filename)
        self.log.exception(msg)
        raise tornado.web.HTTPError(500, msg)

    def set_xsl(self, filename):
        if not self.config.apply_xsl:
            self.log.debug('ignored set_xsl(%s) because config.apply_xsl=%s', filename, self.config.apply_xsl)        
            return

        if self.get_argument('noxsl', None):
            self.log.debug('ignored set_xsl(%s) because noxsl=%s', filename, self.get_argument('noxsl'))
            return
                           
        self.transform_filename = filename

        try:
            self.transform = self.xsl_cache.load(filename)

        except etree.XMLSyntaxError, error:
            self._set_xsl_log_and_raise('failed parsing XSL file {0} (XML syntax)')
        except etree.XSLTParseError, error:
            self._set_xsl_log_and_raise('failed parsing XSL file {0} (dumb xsl)')
        except:
            self._set_xsl_log_and_raise('XSL transformation error with file {0}')<|MERGE_RESOLUTION|>--- conflicted
+++ resolved
@@ -2,9 +2,9 @@
 
 from __future__ import with_statement
 
+from functools import partial
 import datetime
 import functools
-from functools import partial
 import functools
 import httplib
 import os.path
@@ -14,16 +14,16 @@
 import xml.sax.saxutils
 
 import tornado.autoreload
-import tornado.web
 import tornado.httpclient
 import tornado.options
-
+import tornado.web
+
+from frontik import etree
 import frontik.async
 import frontik.auth
+import frontik.doc
+import frontik.http
 import frontik.util
-import frontik.http
-import frontik.doc
-from frontik import etree
 
 import xml_util
 
@@ -229,12 +229,14 @@
             self.log = PageLogger(self.request_id)
         self._logger = self.log
 
-        if "debug" in self.request.arguments or "noxsl" in self.request.arguments:
-            # Checks if query has `debug` or `noxsl` arguments and applies for HTTP basic auth. 
+        if not tornado.options.options.debug and \
+               ("debug" in self.request.arguments or "noxsl" in self.request.arguments):
+            # Checks if query has `debug` or `noxsl` arguments and applies for HTTP basic auth.
             try:
-                frontik.auth.basic(self)
+                frontik.auth.require_basic_auth(self, tornado.options.options.debug_login,
+                                                tornado.options.options.debug_password)
             except frontik.auth.AuthError:
-                return self
+                return
 
         self.finish_group = frontik.async.AsyncGroup(self._finish_page, log=self.log.debug)
 
@@ -468,17 +470,12 @@
 
     def _finish_page(self):        
         if not self._finished:
-<<<<<<< HEAD
             res = None
             
-            if self.text is not None:
+            if "debug" in self.request.arguments:
+                res = self._prepare_finish_debug_mode()
+            elif self.text is not None:
                 res = self._prepare_finish_plaintext()
-=======
-            if "debug" in self.request.arguments:
-                self._real_finish_debug_mode()
-            elif self.text is not None:
-                self._real_finish_plaintext()
->>>>>>> b367d052
             elif self.transform:
                 res = self._prepare_finish_with_xsl()
             else:
@@ -493,20 +490,14 @@
             log.warn('trying to finish already finished page, probably bug in a workflow, ignoring')
     
     def _end_finish_page(self, data):
-        self.write(data)
-        self.finish('')
-
-<<<<<<< HEAD
+        self.finish(data)
+        self.log.debug('done')
+
+    def _prepare_finish_debug_mode(self):
+        self.set_header('Content-Type', 'text/html')
+        return self._get_debug_page(self._status_code)
+
     def _prepare_finish_with_xsl(self):
-=======
-    def _real_finish_debug_mode(self):
-        self.set_header('Content-Type', 'text/html')
-        self.write(self._get_debug_page(self._status_code))
-        self.log.debug('done')
-        self.finish('')
-
-    def _real_finish_with_xsl(self):
->>>>>>> b367d052
         self.log.debug('finishing with xsl')
 
         if not self._headers.get("Content-Type", None):
@@ -520,13 +511,8 @@
         except:
             self.log.exception('failed transformation with XSL %s' % self.transform_filename)
             raise
-<<<<<<< HEAD
-    
+
     def _prepare_finish_wo_xsl(self):
-=======
-
-    def _real_finish_wo_xsl(self):
->>>>>>> b367d052
         self.log.debug('finishing wo xsl')
 
         if not self._headers.get("Content-Type", None):
@@ -534,7 +520,6 @@
 
         return self.doc.to_string()
        
-
     def _prepare_finish_plaintext(self):
         self.log.debug("finishing plaintext")
         return self.text
