# -*- coding: utf-8 -*-

from __future__ import with_statement

import os.path
import urllib

import functools
from functools import partial

import tornado.autoreload
import tornado.web
import tornado.httpclient
import tornado.options

import frontik.util
import frontik.http
from frontik import etree
from frontik.doc import Doc
import frontik.async

import xml_util
import httplib

import logging
log = logging.getLogger('frontik.handler')
log_xsl = logging.getLogger('frontik.handler.xsl')
log_fileloader = logging.getLogger('frontik.server.fileloader')

import future

def http_header_out(*args, **kwargs):
    log_xsl.debug('x:http-header-out called')

def set_http_status(*args, **kwargs):
    log_xsl.debug('x:set-http-status called')

def x_urlencode(context, params):
    log_xsl.debug('x:urlencode called')
    if params:
        return urllib.quote(params[0].text.encode("utf8") or "")

# TODO cleanup this
ns = etree.FunctionNamespace('http://www.yandex.ru/xscript')
ns.prefix = 'x'
ns['http-header-out'] = http_header_out
ns['set-http-status'] = set_http_status
ns['urlencode'] = x_urlencode

# TODO cleanup this after release of frontik with frontik.async
AsyncGroup = frontik.async.AsyncGroup

class HTTPError(tornado.web.HTTPError):
    """An exception that will turn into an HTTP error response."""
    def __init__(self, status_code, *args, **kwargs):
        tornado.web.HTTPError.__init__(self, status_code, *args, **kwargs)
        self.browser_message = kwargs.get("browser_message", None)

class ResponsePlaceholder(future.FutureVal):
    def __init__(self):
        pass

    def set_response(self, handler, response):
        '''
        return :: response_as_xml

        None - в случае ошибки парсинга
        '''
        self.response = response

        ret = None

        if response.error:
            handler.log.warn('%s failed %s', response.code, response.effective_url)
            self.data = etree.Element('error', dict(url=self.response.effective_url, reason=self.response.error.message))
            if self.response.body:
                self.data.append(etree.Comment(self.response.body.replace("--", "%2D%2D")))
        else:
            try:
                element = etree.fromstring(self.response.body)
            except:
                if len(self.response.body) > 100:
                    body_preview = '{0}...'.format(self.response.body[:100])
                else:
                    body_preview = self.response.body

                handler.log.warn('failed to parse XML response from %s data "%s"',
                                 self.response.effective_url,
                                 body_preview)

                self.data = etree.Element('error', dict(url=self.response.effective_url, reason='invalid XML'))
            else:
                self.data = [etree.Comment(self.response.effective_url.replace("--", "%2D%2D")), element]
                ret = element

        return ret

    def get(self):
        return self.data

class Stats:
    def __init__(self):
        self.page_count = 0
        self.http_reqs_count = 0

    def next_request_id(self):
        self.page_count += 1
        return self.page_count

stats = Stats()

class PageLogger(object):
    '''
    This class is supposed to fix huge memory 'leak' in logging
    module. I.e. every call to logging.getLogger(some_unique_name)
    wastes memory as resulting logger is memoized by
    module. PageHandler used to create unique logger on each request
    by call logging.getLogger('frontik.handler.%s' %
    (self.request_id,)). This lead to wasting about 10Mb per 10K
    requests.
    '''
    
    def __init__(self, request_id):
        self.request_id = request_id

    def _proxy_method(method_name):
        def proxy(self, msg, *args):
            return getattr(log, method_name)('{%s} %s' % (self.request_id, msg), *args)
        return proxy

    debug = _proxy_method('debug')
    info = _proxy_method('info')
    warn = _proxy_method('warn')
    error = _proxy_method('error')
    critical = _proxy_method('critical')
    exception = _proxy_method('exception')


class FileCache:
    def __init__(self, root_dir, load_fn):
        '''
        load_fn :: filename -> (status, result)
        '''

        self.root_dir = root_dir
        self.load_fn = load_fn

        self.cache = dict()

    def load(self, filename):
        if filename in self.cache:
            log_fileloader.debug('got %s file from cache', filename)
            return self.cache[filename]
        else:
            real_filename = os.path.normpath(os.path.join(self.root_dir, filename))

            log_fileloader.debug('reading %s file from %s', filename, real_filename)
            ok, ret = self.load_fn(real_filename)

        if ok:
            self.cache[filename] = ret

        return ret


def xml_from_file(filename):
    ''' 
    filename -> (status, et.Element)

    status == True - результат хороший можно кешировать
           == False - результат плохой, нужно вернуть, но не кешировать
    '''

    if os.path.exists(filename):
        try:
            res = etree.parse(file(filename)).getroot()
            tornado.autoreload.watch_file(filename)

            return True, [etree.Comment('file: %s' % (filename,)), res]
        except:
            log.exception('failed to parse %s', filename)
            return False, etree.Element('error', dict(msg='failed to parse file: %s' % (filename,)))
    else:
        log.error('file not found: %s', filename)
        return False, etree.Element('error', dict(msg='file not found: %s' % (filename,)))


def xsl_from_file(filename):
    '''
    filename -> (True, et.XSLT)
    
    в случае ошибки выкидывает исключение
    '''

    transform, xsl_files = xml_util.read_xsl(filename)
    
    for xsl_file in xsl_files:
        tornado.autoreload.watch_file(xsl_file)

    return True, transform


class InvalidOptionCache:
    def __init__(self, option):
        self.option = option

    def load(self, filename):
        raise Exception('{0} option is undefined'.format(self.option))


def make_file_cache(option_name, option_value, fun):
    if option_value:
        return FileCache(option_value, fun)
    else:
        return InvalidOptionCache(option_name)


class PageHandlerGlobals(object):
    '''
    Объект с настройками для всех хендлеров
    '''
    def __init__(self, app_package):
        self.config = app_package.config

        self.xml_cache = make_file_cache('XML_root', getattr(app_package.config, 'XML_root', None), xml_from_file)
        self.xsl_cache = make_file_cache('XSL_root', getattr(app_package.config, 'XSL_root', None), xsl_from_file)

<<<<<<< HEAD
working_handlers_count = 0
=======
        self.http_client = frontik.http.TimeoutingHttpFetcher(
                tornado.httpclient.AsyncHTTPClient(max_clients=200, max_simultaneous_connections=200))

>>>>>>> 45d26921

class PageHandler(tornado.web.RequestHandler):
    '''
    Хендлер для конкретного запроса. Создается на каждый запрос.
    '''
    
    def __init__(self, ph_globals, application, request):
        tornado.web.RequestHandler.__init__(self, application, request)

        self.config = ph_globals.config
        self.xml_cache = ph_globals.xml_cache
        self.xsl_cache = ph_globals.xsl_cache
        self.http_client = ph_globals.http_client

        self.request_id = self.request.headers.get('X-Request-Id', stats.next_request_id())
        self.log = PageLogger(self.request_id)

        self.doc = Doc(root_node=etree.Element('doc', frontik='true'))
        self.transform = None

        self.finish_group = frontik.async.AsyncGroup(self._finish_page, log=self.log)

    # TODO возможно, это нужно специализировать под конкретный Use Case
    def get_error_html(self, status_code, **kwargs):
        if getattr(kwargs.get("exception", None) ,"browser_message", None):
            return kwargs["exception"].browser_message
        else:
            return "<html><title>%(code)d: %(message)s</title>" \
                "<body>%(code)d: %(message)s</body></html>" % {
                "code": status_code,
                "message": httplib.responses[status_code],
            }

    ###

    # эта заляпа сливает обработчики get и post запросов
    @tornado.web.asynchronous
    def post(self, *args, **kw):
        self.get(*args, **kw)

    @tornado.web.asynchronous
    def get(self, *args, **kw):
        global working_handlers_count
        working_handlers_count += 1

        if working_handlers_count < tornado.options.options.workers_count:

            self.log.debug('started %s %s (workers_count = %s)',
                           self.request.method, self.request.uri, working_handlers_count)

            self.get_page()
            self.finish_page()
        else:
            self.log.warn('dropping %s %s; too many workers', self.request.method, self.request.uri)
            raise tornado.web.HTTPError(502)


    def finish(self, *args, **kw):
        try:
            tornado.web.RequestHandler.finish(self, *args, **kw)
        finally:
            global working_handlers_count
            working_handlers_count -= 1

    def get_page(self):
        ''' Эта функция должна быть переопределена в наследнике и
        выполнять актуальную работу хендлера '''
        pass

    ###

    def async_callback(self, callback, *args, **kw):
        return tornado.web.RequestHandler.async_callback(self, self.check_finished(callback, *args, **kw))

    def check_finished(self, callback, *args, **kwargs):
        if args or kwargs:
            callback = partial(callback, *args, **kwargs)

        def wrapper(*args, **kwargs):
            if self._finished:
                self.log.warn('Page was already finished, %s ignored', callback)
            else:
                callback(*args, **kwargs)
        
        return wrapper

    ###

    def fetch_url(self, url, callback=None):
        """
        Прокси метод для get_url, логирующий употребления fetch_url
        """
        from urlparse import parse_qs, urlparse
        import traceback

        self.log.error("Used deprecated method `fetch_url`. %s", traceback.format_stack()[-2][:-1])
        scheme, netloc, path, params, query, fragment = urlparse(url)
        new_url = "{0}://{1}{2}".format(scheme, netloc, path)
        query = parse_qs(query)

        return self.get_url(new_url, data=query, callback=callback)

    def _fetch_http_request(self, req, callback):
        if not self._finished:
            stats.http_reqs_count += 1

            return self.http_client.fetch(
                    req,
                    self.finish_group.add(self.async_callback(callback)))
        else:
            self.log.warn('attempted to make http request to %s while page is already finished; ignoring', req.url)

    def get_url(self, url, data={}, connect_timeout=0.5, request_timeout=0.5, callback=None):
        placeholder = ResponsePlaceholder()

        self._fetch_http_request(
            tornado.httpclient.HTTPRequest(
                url=frontik.util.make_url(url, **data),
                headers={
                    'Connection':'Keep-Alive',
                    'Keep-Alive':'1000'},
                connect_timeout=connect_timeout,
                request_timeout=request_timeout),
            partial(self._fetch_url_response, placeholder, callback))

        return placeholder
        
    def post_url(self,
                 url,
                 data={},
                 headers={},
                 files={},
                 connect_timeout=0.5, request_timeout=0.5,
                 callback=None):
        
        placeholder = ResponsePlaceholder()
        
        body, content_type = frontik.util.make_mfd(data, files) if files else (frontik.util.make_qs(data), 'application/x-www-form-urlencoded')
        
        headers = {'Connection':'Keep-Alive',
                   'Keep-Alive':'1000',
                   'Content-Type' : content_type,
                   'Content-Length': str(len(body))}

        self._fetch_http_request(
            tornado.httpclient.HTTPRequest(
                method='POST',
                url=url,
                body=body,
                headers=headers,
                connect_timeout=connect_timeout,
                request_timeout=request_timeout),
            partial(self._fetch_url_response, placeholder, callback))
        
        return placeholder

    def _fetch_url_response(self, placeholder, callback, response):
        self.log.debug('got %s %s in %.3f', response.code, response.effective_url, response.request_time)
        
        xml = placeholder.set_response(self, response)

        if callback:
            callback(xml, response)

    def finish_page(self):
        self.finish_group.try_finish()

    def _finish_page(self):
        if not self._finished:
            if self.transform:
                self._real_finish_with_xsl()
            else:
                self._real_finish_wo_xsl()
        elif getattr(self, "text", None):
            self._real_finish_plaintext()
        else:
            log.warn('trying to finish already finished page, probably bug in a workflow, ignoring')

    def _real_finish_with_xsl(self):
        self.log.debug('finishing with xsl')

        if not self._headers.get("Content-Type", None):
            self.set_header('Content-Type', 'text/html')

        try:
            result = str(self.transform(self.doc.to_etree_element()))
            self.log.debug('applying XSLT %s', self.transform_filename)
            self.write(result)
            self.log.debug('done')
            self.finish('')
        except:
            self.log.exception('failed transformation with XSL %s' % self.transform_filename)
            raise
    
    def _real_finish_wo_xsl(self):
        self.log.debug('finishing wo xsl')

        if not self._headers.get("Content-Type", None):
            self.set_header('Content-Type', 'application/xml')

        self.write(self.doc.to_string())

        self.log.debug('done')

        self.finish('')

    def _real_finish_plaintext(self):
        self.log.debug("finishing plaintext")
        self.write(self.text)
        self.finish('')

    ###

    def xml_from_file(self, filename):
        return self.xml_cache.load(filename)

    def _set_xsl_log_and_raise(self, msg_template):
        msg = msg_template.format(self.transform_filename)
        self.log.exception(msg)
        raise tornado.web.HTTPError(500, msg)

    def set_xsl(self, filename):
        if not self.config.apply_xsl:
            self.log.debug('ignored set_xsl(%s) because config.apply_xsl=%s', filename, self.config.apply_xsl)        
            return

        if self.get_argument('noxsl', None):
            self.log.debug('ignored set_xsl(%s) because noxsl=%s', filename, self.get_argument('noxsl'))
            return
                           
        self.transform_filename = filename

        try:
            self.transform = self.xsl_cache.load(filename)

        except etree.XMLSyntaxError, error:
            self._set_xsl_log_and_raise('failed parsing XSL file {0} (XML syntax)')
        except etree.XSLTParseError, error:
            self._set_xsl_log_and_raise('failed parsing XSL file {0} (dumb xsl)')
        except:
            self._set_xsl_log_and_raise('XSL transformation error with file {0}')<|MERGE_RESOLUTION|>--- conflicted
+++ resolved
@@ -225,13 +225,10 @@
         self.xml_cache = make_file_cache('XML_root', getattr(app_package.config, 'XML_root', None), xml_from_file)
         self.xsl_cache = make_file_cache('XSL_root', getattr(app_package.config, 'XSL_root', None), xsl_from_file)
 
-<<<<<<< HEAD
-working_handlers_count = 0
-=======
         self.http_client = frontik.http.TimeoutingHttpFetcher(
                 tornado.httpclient.AsyncHTTPClient(max_clients=200, max_simultaneous_connections=200))
 
->>>>>>> 45d26921
+working_handlers_count = 0
 
 class PageHandler(tornado.web.RequestHandler):
     '''
@@ -344,7 +341,7 @@
         else:
             self.log.warn('attempted to make http request to %s while page is already finished; ignoring', req.url)
 
-    def get_url(self, url, data={}, connect_timeout=0.5, request_timeout=0.5, callback=None):
+    def get_url(self, url, data={}, connect_timeout=0.5, request_timeout=2, callback=None):
         placeholder = ResponsePlaceholder()
 
         self._fetch_http_request(
@@ -364,7 +361,7 @@
                  data={},
                  headers={},
                  files={},
-                 connect_timeout=0.5, request_timeout=0.5,
+                 connect_timeout=0.5, request_timeout=2,
                  callback=None):
         
         placeholder = ResponsePlaceholder()
