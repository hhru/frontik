# -*- coding: utf-8 -*-

from __future__ import with_statement

<<<<<<< HEAD
import os.path
import urllib
import xml.sax.saxutils
import datetime
import traceback
import weakref

=======
>>>>>>> c5659480
import functools
from functools import partial
import httplib
import os.path
import time
import urllib

import tornado.autoreload
import tornado.web
import tornado.httpclient
import tornado.options

import frontik.async
import frontik.util
import frontik.http
import frontik.doc
from frontik import etree

import xml_util

import logging
log = logging.getLogger('frontik.handler')
log_xsl = logging.getLogger('frontik.handler.xsl')
log_fileloader = logging.getLogger('frontik.server.fileloader')

import future

def http_header_out(*args, **kwargs):
    log_xsl.debug('x:http-header-out called')

def set_http_status(*args, **kwargs):
    log_xsl.debug('x:set-http-status called')

def x_urlencode(context, params):
    log_xsl.debug('x:urlencode called')
    if params:
        return urllib.quote(params[0].text.encode("utf8") or "")

# TODO cleanup this
ns = etree.FunctionNamespace('http://www.yandex.ru/xscript')
ns.prefix = 'x'
ns['http-header-out'] = http_header_out
ns['set-http-status'] = set_http_status
ns['urlencode'] = x_urlencode

# TODO cleanup this after release of frontik with frontik.async
AsyncGroup = frontik.async.AsyncGroup

class HTTPError(tornado.web.HTTPError):
    """An exception that will turn into an HTTP error response."""
    def __init__(self, status_code, *args, **kwargs):
        tornado.web.HTTPError.__init__(self, status_code, *args, **kwargs)
        self.browser_message = kwargs.get("browser_message", None)

class Stats:
    def __init__(self):
        self.page_count = 0
        self.http_reqs_count = 0

    def next_request_id(self):
        self.page_count += 1
        return self.page_count

stats = Stats()

class PageLogger(logging.Logger):
    '''
    This class is supposed to fix huge memory 'leak' in logging
    module. I.e. every call to logging.getLogger(some_unique_name)
    wastes memory as resulting logger is memoized by
    module. PageHandler used to create unique logger on each request
    by call logging.getLogger('frontik.handler.%s' %
    (self.request_id,)). This lead to wasting about 10Mb per 10K
    requests.
    '''
    
    def __init__(self, request_id):
        logging.Logger.__init__(self, 'frontik.handler.{0}'.format(request_id))

    def handle(self, record):
        return log.handle(record)


_debug_formatter = logging.Formatter("%(asctime)s - %(name)s - %(levelname)s - %(message)s")
class DebugPageLogger(logging.Logger):
    def __init__(self, request_id):
        logging.Logger.__init__(self, 'frontik.handler.{0}'.format(request_id))
        self.log_data = []

    def handle(self, record):
        self.log_data.append(_debug_formatter.format(record))
        return log.handle(record)


class FileCache:
    def __init__(self, root_dir, load_fn):
        '''
        load_fn :: filename -> (status, result)
        '''

        self.root_dir = root_dir
        self.load_fn = load_fn

        self.cache = dict()

    def load(self, filename):
        if filename in self.cache:
            log_fileloader.debug('got %s file from cache', filename)
            return self.cache[filename]
        else:
            real_filename = os.path.normpath(os.path.join(self.root_dir, filename))

            log_fileloader.debug('reading %s file from %s', filename, real_filename)
            ok, ret = self.load_fn(real_filename)

        if ok:
            self.cache[filename] = ret

        return ret


def xml_from_file(filename):
    ''' 
    filename -> (status, et.Element)

    status == True - результат хороший можно кешировать
           == False - результат плохой, нужно вернуть, но не кешировать
    '''

    if os.path.exists(filename):
        try:
            res = etree.parse(file(filename)).getroot()
            tornado.autoreload.watch_file(filename)

            return True, [etree.Comment('file: %s' % (filename,)), res]
        except:
            log.exception('failed to parse %s', filename)
            return False, etree.Element('error', dict(msg='failed to parse file: %s' % (filename,)))
    else:
        log.error('file not found: %s', filename)
        return False, etree.Element('error', dict(msg='file not found: %s' % (filename,)))


def xsl_from_file(filename):
    '''
    filename -> (True, et.XSLT)
    
    в случае ошибки выкидывает исключение
    '''

    transform, xsl_files = xml_util.read_xsl(filename)
    
    for xsl_file in xsl_files:
        tornado.autoreload.watch_file(xsl_file)

    return True, transform


class InvalidOptionCache:
    def __init__(self, option):
        self.option = option

    def load(self, filename):
        raise Exception('{0} option is undefined'.format(self.option))


def make_file_cache(option_name, option_value, fun):
    if option_value:
        return FileCache(option_value, fun)
    else:
        return InvalidOptionCache(option_name)


class PageHandlerGlobals(object):
    '''
    Объект с настройками для всех хендлеров
    '''
    def __init__(self, app_package):
        self.config = app_package.config

        self.xml_cache = make_file_cache('XML_root', getattr(app_package.config, 'XML_root', None), xml_from_file)
        self.xsl_cache = make_file_cache('XSL_root', getattr(app_package.config, 'XSL_root', None), xsl_from_file)

        self.http_client = frontik.http.TimeoutingHttpFetcher(
                tornado.httpclient.AsyncHTTPClient(max_clients=200, max_simultaneous_connections=200))

        
working_handlers_count = 0

def weakrefd_callback(cb):
    return lambda *args, **kw: cb()(*args, **kw) if cb() else None

class PageHandler(tornado.web.RequestHandler):
    '''
    Хендлер для конкретного запроса. Создается на каждый запрос.
    '''
    
    def __init__(self, ph_globals, application, request):
        self.request_id = request.headers.get('X-Request-Id', stats.next_request_id())

        if tornado.options.options.debug:
            self.log = DebugPageLogger(self.request_id)
        else:
            self.log = PageLogger(self.request_id)

        self.config = ph_globals.config
        self.xml_cache = ph_globals.xml_cache
        self.xsl_cache = ph_globals.xsl_cache
        self.http_client = ph_globals.http_client

        self.doc = frontik.doc.Doc(root_node=etree.Element('doc', frontik='true'))
        self.transform = None

        self.text = None

<<<<<<< HEAD
        self.finish_group = frontik.async.AsyncGroup(weakrefd_callback(weakref.ref(self._finish_page)),
                                                     log=weakrefd_callback(weakref.ref(self.log.debug)))
=======
        self.finish_group = frontik.async.AsyncGroup(self._finish_page,
                                                     log=self.log.debug)
>>>>>>> c5659480

        self.should_dec_whc = False

        tornado.web.RequestHandler.__init__(self, application, request, logger=self.log)

    # TODO возможно, это нужно специализировать под конкретный Use Case
    def get_error_html(self, status_code, **kwargs):
        if tornado.options.options.debug:
            return '<html><title>{code}</title>' \
                '<body>' \
                '<h1>{code}</h1>' \
                '{log}</body>' \
                '</html>'.format(code=status_code,
                                 log='<br/>'.join(xml.sax.saxutils.escape(i).replace('\n', '<br/>').replace(' ', '&nbsp;') for i in self.log.log_data))

        # TODO probably this branch is not needed anymore
        elif getattr(kwargs.get("exception", None) ,"browser_message", None):
            return kwargs["exception"].browser_message
        
        else:
            return "<html><title>%(code)d: %(message)s</title>" \
                "<body>%(code)d: %(message)s</body></html>" % {
                "code": status_code,
                "message": httplib.responses[status_code],
            }

    ###

    # эта заляпа сливает обработчики get и post запросов
    @tornado.web.asynchronous
    def post(self, *args, **kw):
        self.get(*args, **kw)

    @tornado.web.asynchronous
    def get(self, *args, **kw):
        global working_handlers_count
        working_handlers_count += 1
        self.should_dec_whc = True

        if working_handlers_count < tornado.options.options.handlers_count:
            self.log.debug('started %s %s (workers_count = %s)',
                           self.request.method, self.request.uri, working_handlers_count)

            self.get_page()
            self.finish_page()
        else:
            self.log.warn('dropping %s %s; too many workers (%s)', self.request.method, self.request.uri, working_handlers_count)
            raise tornado.web.HTTPError(502)

<<<<<<< HEAD
    def finish(self, *args, **kw):
=======

    def finish(self, chunk=None):
>>>>>>> c5659480
        if self.should_dec_whc:
            global working_handlers_count
            working_handlers_count -= 1
            self.should_dec_whc = False

        tornado.web.RequestHandler.finish(self, chunk)

    def get_page(self):
        ''' Эта функция должна быть переопределена в наследнике и
        выполнять актуальную работу хендлера '''
        pass

    ###

    def async_callback(self, callback, *args, **kw):
        return tornado.web.RequestHandler.async_callback(self, self.check_finished(callback, *args, **kw))

    def check_finished(self, callback, *args, **kwargs):
        if args or kwargs:
            callback = partial(callback, *args, **kwargs)

        def wrapper(*args, **kwargs):
            if self._finished:
                self.log.warn('Page was already finished, %s ignored', callback)
            else:
                callback(*args, **kwargs)
        
        return wrapper

    ###

    def fetch_url(self, url, callback=None):
        """
        Прокси метод для get_url, логирующий употребления fetch_url
        """
        from urlparse import parse_qs, urlparse
        import traceback

        self.log.error("Used deprecated method `fetch_url`. %s", traceback.format_stack()[-2][:-1])
        scheme, netloc, path, params, query, fragment = urlparse(url)
        new_url = "{0}://{1}{2}".format(scheme, netloc, path)
        query = parse_qs(query)

        return self.get_url(new_url, data=query, callback=callback)

    def fetch_request(self, req, callback):
        if not self._finished:
            stats.http_reqs_count += 1

            return self.http_client.fetch(
                    req,
                    self.finish_group.add(self.async_callback(callback)))
        else:
            self.log.warn('attempted to make http request to %s while page is already finished; ignoring', req.url)

    def get_url(self, url, data={}, connect_timeout=0.5, request_timeout=2, callback=None):
        placeholder = future.Placeholder()

        self.fetch_request(
            frontik.util.make_get_request(url, data, connect_timeout, request_timeout),
            partial(self._fetch_request_response, placeholder, callback))

        return placeholder

    def get_url_retry(self, url, data={}, retry_count=3, retry_delay=0.1, connect_timeout=0.5, request_timeout=2, callback=None):
        placeholder = future.Placeholder()

        req = frontik.util.make_get_request(url, data, connect_timeout, request_timeout)

        def step1(retry_count, response):
            if response.error and retry_count > 0:
                self.log.warn('failed to get %s; retries left = %s; retrying', response.effective_url, retry_count)
                # TODO use handler-specific ioloop
                if retry_delay > 0:
                    tornado.ioloop.IOLoop.instance().add_timeout(time.time() + retry_delay,
                        self.finish_group.add(self.async_callback(partial(step2, retry_count))))
                else:
                    step2(retry_count)
            else:
                if response.error and retry_count == 0:
                    self.log.warn('failed to get %s; no more retries left; give up retrying', response.effective_url)

                self._fetch_request_response(placeholder, callback, response)

        def step2(retry_count):
            self.http_client.fetch(req,
                                   self.finish_group.add(self.async_callback(partial(step1, retry_count - 1))))

        self.http_client.fetch(req,
                               self.finish_group.add(self.async_callback(partial(step1, retry_count - 1))))
        
        return placeholder

    def post_url(self, url, data={},
                 headers={},
                 files={},
                 connect_timeout=0.5, request_timeout=2,
                 callback=None):
        
        placeholder = future.Placeholder()
        
        self.fetch_request(
            frontik.util.make_post_request(url, data, headers, files, connect_timeout, request_timeout),
            partial(self._fetch_request_response, placeholder, callback))
        
        return placeholder

    def _parse_response(self, response):
        '''
        return :: (placeholder_data, response_as_xml)
        None - в случае ошибки парсинга
        '''

        if response.error:
            self.log.warn('%s failed %s (%s)', response.code, response.effective_url, str(response.error))
            data = [etree.Element('error', dict(url=response.effective_url, reason=str(response.error)))]
            if response.body:
                data.append(etree.Comment(response.body.replace("--", "%2D%2D")))

            return (data, None)
        else:
            try:
                element = etree.fromstring(response.body)
            except:
                if len(response.body) > 100:
                    body_preview = '{0}...'.format(response.body[:100])
                else:
                    body_preview = response.body

                self.log.warn('failed to parse XML response from %s data "%s"',
                                 response.effective_url,
                                 body_preview)

                return (etree.Element('error', dict(url=response.effective_url, reason='invalid XML')),
                        None)

            else:
                return ([etree.Comment(response.effective_url.replace("--", "%2D%2D")), element],
                        element)

    def _fetch_request_response(self, placeholder, callback, response):
        self.log.debug('got %s %s in %.2fms', response.code, response.effective_url, response.request_time*1000)
        
        data, xml = self._parse_response(response)
        placeholder.set_data(data)

        if callback:
            callback(xml, response)

    ###

    def set_plaintext_response(self, text):
        self.text = text

    ###

    def finish_page(self):
        self.finish_group.try_finish()

    def _finish_page(self):
        if not self._finished:
            if self.text is not None:
                self._real_finish_plaintext()
            elif self.transform:
                self._real_finish_with_xsl()
            else:
                self._real_finish_wo_xsl()
        else:
            log.warn('trying to finish already finished page, probably bug in a workflow, ignoring')

    def _real_finish_with_xsl(self):
        self.log.debug('finishing with xsl')

        if not self._headers.get("Content-Type", None):
            self.set_header('Content-Type', 'text/html')

        try:
            result = str(self.transform(self.doc.to_etree_element()))
            self.log.debug('applying XSLT %s', self.transform_filename)
            self.write(result)
            self.log.debug('done')
            self.finish('')
        except:
            self.log.exception('failed transformation with XSL %s' % self.transform_filename)
            raise
    
    def _real_finish_wo_xsl(self):
        self.log.debug('finishing wo xsl')

        if not self._headers.get("Content-Type", None):
            self.set_header('Content-Type', 'application/xml')

        self.write(self.doc.to_string())

        self.log.debug('done')

        self.finish('')

    def _real_finish_plaintext(self):
        self.log.debug("finishing plaintext")
        self.write(self.text)
        self.finish('')

    ###

    def xml_from_file(self, filename):
        return self.xml_cache.load(filename)

    def _set_xsl_log_and_raise(self, msg_template):
        msg = msg_template.format(self.transform_filename)
        self.log.exception(msg)
        raise tornado.web.HTTPError(500, msg)

    def set_xsl(self, filename):
        if not self.config.apply_xsl:
            self.log.debug('ignored set_xsl(%s) because config.apply_xsl=%s', filename, self.config.apply_xsl)        
            return

        if self.get_argument('noxsl', None):
            self.log.debug('ignored set_xsl(%s) because noxsl=%s', filename, self.get_argument('noxsl'))
            return
                           
        self.transform_filename = filename

        try:
            self.transform = self.xsl_cache.load(filename)

        except etree.XMLSyntaxError, error:
            self._set_xsl_log_and_raise('failed parsing XSL file {0} (XML syntax)')
        except etree.XSLTParseError, error:
            self._set_xsl_log_and_raise('failed parsing XSL file {0} (dumb xsl)')
        except:
            self._set_xsl_log_and_raise('XSL transformation error with file {0}')<|MERGE_RESOLUTION|>--- conflicted
+++ resolved
@@ -2,22 +2,15 @@
 
 from __future__ import with_statement
 
-<<<<<<< HEAD
-import os.path
-import urllib
-import xml.sax.saxutils
 import datetime
-import traceback
-import weakref
-
-=======
->>>>>>> c5659480
 import functools
 from functools import partial
 import httplib
 import os.path
 import time
+import traceback
 import urllib
+import xml.sax.saxutils
 
 import tornado.autoreload
 import tornado.web
@@ -201,9 +194,6 @@
         
 working_handlers_count = 0
 
-def weakrefd_callback(cb):
-    return lambda *args, **kw: cb()(*args, **kw) if cb() else None
-
 class PageHandler(tornado.web.RequestHandler):
     '''
     Хендлер для конкретного запроса. Создается на каждый запрос.
@@ -227,13 +217,8 @@
 
         self.text = None
 
-<<<<<<< HEAD
-        self.finish_group = frontik.async.AsyncGroup(weakrefd_callback(weakref.ref(self._finish_page)),
-                                                     log=weakrefd_callback(weakref.ref(self.log.debug)))
-=======
         self.finish_group = frontik.async.AsyncGroup(self._finish_page,
                                                      log=self.log.debug)
->>>>>>> c5659480
 
         self.should_dec_whc = False
 
@@ -283,12 +268,7 @@
             self.log.warn('dropping %s %s; too many workers (%s)', self.request.method, self.request.uri, working_handlers_count)
             raise tornado.web.HTTPError(502)
 
-<<<<<<< HEAD
-    def finish(self, *args, **kw):
-=======
-
     def finish(self, chunk=None):
->>>>>>> c5659480
         if self.should_dec_whc:
             global working_handlers_count
             working_handlers_count -= 1
