--- conflicted
+++ resolved
@@ -137,12 +137,8 @@
         
         self.text = None
 
-<<<<<<< HEAD
-        self.finish_group = frontik.async.AsyncGroup(self._finish_page, log=self.log.debug)
-=======
         self.finish_group = frontik.async.AsyncGroup(self.async_callback(self._finish_page),
                                                      log=self.log.debug)
->>>>>>> 8c699946
 
         self.should_dec_whc = False
 
@@ -211,12 +207,9 @@
         else:
             self.log.warn('should drop %s %s; too many workers (%s)', self.request.method, self.request.uri, working_handlers_count)
 
-<<<<<<< HEAD
-=======
         self.get_page()
         self.finish_page()
 
->>>>>>> 8c699946
     def finish(self, chunk=None):
         if self.should_dec_whc:
             global working_handlers_count
