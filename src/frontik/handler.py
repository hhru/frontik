# -*- coding: utf-8 -*-

from __future__ import with_statement

from functools import partial
import datetime
import functools
import functools
import httplib
import os.path
import time
import traceback
import urllib
import xml.sax.saxutils

import tornado.httpclient
import tornado.options
import tornado.web

from frontik import etree
import frontik.async
import frontik.auth
import frontik.doc
import frontik.http
import frontik.util
import frontik.handler_xml
import frontik.handler_whc_limit

import logging
log = logging.getLogger('frontik.handler')

import future

# TODO cleanup this after release of frontik with frontik.async
AsyncGroup = frontik.async.AsyncGroup

class HTTPError(tornado.web.HTTPError):
    """An exception that will turn into an HTTP error response."""
    def __init__(self, status_code, *args, **kwargs):
        for kwarg in ["text", "xml", "xsl"]:
            setattr(self, kwarg, kwargs.setdefault(kwarg, None)) 
            del kwargs[kwarg]
        tornado.web.HTTPError.__init__(self, status_code, *args, **kwargs)


class Stats(object):
    def __init__(self):
        self.page_count = 0
        self.http_reqs_count = 0

    def next_request_id(self):
        self.page_count += 1
        return self.page_count

stats = Stats()

class PageLogger(logging.Logger):
    '''
    This class is supposed to fix huge memory 'leak' in logging
    module. I.e. every call to logging.getLogger(some_unique_name)
    wastes memory as resulting logger is memoized by
    module. PageHandler used to create unique logger on each request
    by call logging.getLogger('frontik.handler.%s' %
    (self.request_id,)). This lead to wasting about 10Mb per 10K
    requests.
    '''
    
    def __init__(self, request_id):
        logging.Logger.__init__(self, 'frontik.handler.{0}'.format(request_id))

    def handle(self, record):
        logging.Logger.handle(self, record)
        log.handle(record)


_debug_formatter = logging.Formatter("%(asctime)s - %(name)s - %(levelname)s - %(message)s")
class DebugPageHandler(logging.Handler):
    def __init__(self):
        logging.Handler.__init__(self, logging.DEBUG)
        self.log_data = []

    def handle(self, record):
        self.log_data.append(_debug_formatter.format(record))


class PageHandlerGlobals(object):
    '''
    Объект с настройками для всех хендлеров
    '''
    def __init__(self, app_package):
        self.config = app_package.config

        self.xml = frontik.handler_xml.PageHandlerXMLGlobals(app_package.config)

        self.http_client = frontik.http.TimeoutingHttpFetcher(
                tornado.httpclient.AsyncHTTPClient(max_clients=200, max_simultaneous_connections=200))

        
class PageHandler(tornado.web.RequestHandler):
    '''
    Хендлер для конкретного запроса. Создается на каждый запрос.
    '''
    
    def __init__(self, ph_globals, application, request):
        self.handler_started = time.time()

        self.request_id = request.headers.get('X-Request-Id', stats.next_request_id())
        self.log = PageLogger(self.request_id)

        self.ph_globals = ph_globals
        self.config = ph_globals.config
        self.http_client = ph_globals.http_client
        self.whc_limit = None

        tornado.web.RequestHandler.__init__(self, application, request, logger=self.log)

        if tornado.options.options.debug or "debug" in self.request.arguments:
            self.debug_mode_logging = True
            self.debug_log_handler = DebugPageHandler()
            self.log.addHandler(self.debug_log_handler)

            self.log.debug('using debug mode logging')
        else:
            self.debug_mode_logging = False

<<<<<<< HEAD
        if "debug" in self.request.arguments:
            self.debug_mode = True
        else:
            self.debug_mode = False

        if self.get_argument('nopost', None) is None:
            self.apply_postprocessor = True
        else:
            self.apply_postprocessor = False

        # working handlers count
        global working_handlers_count
        self.should_dec_whc = False # init it with false in case of emergency failure

        if working_handlers_count <= tornado.options.options.handlers_count:
            self.log.debug('started %s %s (workers_count = %s)',
                           self.request.method, self.request.uri, working_handlers_count)
        else:
            self.log.warn('dropping %s %s; too many workers (%s)', self.request.method, self.request.uri, working_handlers_count)
            raise tornado.web.HTTPError(502)

        if not tornado.options.options.debug and self.debug_mode:
            frontik.auth.require_basic_auth(self, tornado.options.options.debug_login,
                                            tornado.options.options.debug_password)

        working_handlers_count += 1
        self.should_dec_whc = True
        self.log.debug('workers count+1 = %s', working_handlers_count)

        self.ph_globals = ph_globals
        self.config = ph_globals.config
        self.http_client = ph_globals.http_client
=======
        self.whc_limit = frontik.handler_whc_limit.PageHandlerWHCLimit(self)
>>>>>>> ba0bb522

        self.xml = frontik.handler_xml.PageHandlerXML(self)
        self.doc = self.xml.doc # backwards compatibility for self.doc.put
        
        self.text = None

        self.finish_group = frontik.async.AsyncGroup(self.async_callback(self._finish_page),
                                                     log=self.log.debug)

        if "debug" in self.request.arguments:
            self.debug_mode = True
            self.require_debug_access()
        else:
            self.debug_mode = False

    def require_debug_access(self):
        if not tornado.options.options.debug:
            frontik.auth.require_basic_auth(self, tornado.options.options.debug_login,
                                            tornado.options.options.debug_password)

    def _get_debug_page(self, status_code, **kwargs):
        return '<html><title>{code}</title>' \
            '<body>' \
            '<h1>{code}</h1>' \
            '<pre>{log}</pre></body>' \
            '</html>'.format(code=status_code,
                             log='<br/>'.join(xml.sax.saxutils.escape(i).replace('\n', '<br/>').replace(' ', '&nbsp;')
                                              for i in self.debug_log_handler.log_data))

    def get_error_html(self, status_code, **kwargs):
        if self.debug_mode_logging:
            return self._get_debug_page(status_code, **kwargs)
        else:
            return tornado.web.RequestHandler.get_error_html(self, status_code, **kwargs)

    def send_error(self, status_code=500, **kwargs):
        def standard_send_error():
            return super(PageHandler, self).send_error(status_code, **kwargs)

        def xsl_send_error():
            return

        def plaintext_send_error():
            return
            
        exception = kwargs.get("exception", None)

        if exception:
            self.set_status(status_code)

            if getattr(exception, "text", None) is not None:
                self.set_plaintext_response(exception.text)
                return plaintext_send_error()

            if getattr(exception, "xml", None) is not None:
                self.doc.put(exception.xml)

                if getattr(exception, "xsl", None) is not None:
                    self.set_xsl(exception.xsl)
                    return xsl_send_error()
                elif self.transform:
                    return xsl_send_error()
                else:
                    return standard_send_error()
        return standard_send_error()

    # эта заляпа сливает обработчики get и post запросов
    @tornado.web.asynchronous
    def post(self, *args, **kw):
        self.get(*args, **kw)

    @tornado.web.asynchronous
    def get(self, *args, **kw):
        self.get_page()
        self.finish_page()

    def finish(self, chunk=None):
        if self.whc_limit is not None:
            self.whc_limit.release()

        self.log.debug('done in %.2fms', (time.time() - self.handler_started)*1000)

        # if debug_mode is on: ignore any output we intended to write
        # and use debug log instead
        if self.debug_mode:
            self.set_header('Content-Type', 'text/html')
            res = self._get_debug_page(self._status_code)
        else:
            res = chunk

        tornado.web.RequestHandler.finish(self, res)

    def get_page(self):
        ''' Эта функция должна быть переопределена в наследнике и
        выполнять актуальную работу хендлера '''
        pass

    ###

    def async_callback(self, callback, *args, **kw):
        return tornado.web.RequestHandler.async_callback(self, self.check_finished(callback, *args, **kw))

    def check_finished(self, callback, *args, **kwargs):
        if args or kwargs:
            callback = partial(callback, *args, **kwargs)

        def wrapper(*args, **kwargs):
            if self._finished:
                self.log.warn('Page was already finished, %s ignored', callback)
            else:
                callback(*args, **kwargs)
        
        return wrapper

    ###

    def fetch_url(self, url, callback=None):
        """
        Прокси метод для get_url, логирующий употребления fetch_url
        """
        from urlparse import parse_qs, urlparse

        self.log.error("Used deprecated method `fetch_url`. %s", traceback.format_stack()[-2][:-1])
        scheme, netloc, path, params, query, fragment = urlparse(url)
        new_url = "{0}://{1}{2}".format(scheme, netloc, path)
        query = parse_qs(query)

        return self.get_url(new_url, data=query, callback=callback)

    def fetch_request(self, req, callback):
        if not self._finished:
            stats.http_reqs_count += 1

            req.headers['X-Request-Id'] = self.request_id

            return self.http_client.fetch(
                    req,
                    self.finish_group.add(self.async_callback(callback)))
        else:
            self.log.warn('attempted to make http request to %s while page is already finished; ignoring', req.url)

    def get_url(self, url, data={}, headers={}, connect_timeout=0.5, request_timeout=2, callback=None):
        placeholder = future.Placeholder()

        self.fetch_request(
            frontik.util.make_get_request(url, data, headers, connect_timeout, request_timeout),
            partial(self._fetch_request_response, placeholder, callback))

        return placeholder

    def get_url_retry(self, url, data={}, headers={}, retry_count=3, retry_delay=0.1, connect_timeout=0.5, request_timeout=2, callback=None):
        placeholder = future.Placeholder()

        req = frontik.util.make_get_request(url, data, headers, connect_timeout, request_timeout)

        def step1(retry_count, response):
            if response.error and retry_count > 0:
                self.log.warn('failed to get %s; retries left = %s; retrying', response.effective_url, retry_count)
                # TODO use handler-specific ioloop
                if retry_delay > 0:
                    tornado.ioloop.IOLoop.instance().add_timeout(time.time() + retry_delay,
                        self.finish_group.add(self.async_callback(partial(step2, retry_count))))
                else:
                    step2(retry_count)
            else:
                if response.error and retry_count == 0:
                    self.log.warn('failed to get %s; no more retries left; give up retrying', response.effective_url)

                self._fetch_request_response(placeholder, callback, response)

        def step2(retry_count):
            self.http_client.fetch(req, self.finish_group.add(self.async_callback(partial(step1, retry_count - 1))))

        self.http_client.fetch(req, self.finish_group.add(self.async_callback(partial(step1, retry_count - 1))))
        
        return placeholder

    def post_url(self, url, data={},
                 headers={},
                 files={},
                 connect_timeout=0.5, request_timeout=2,
                 callback=None):
        
        placeholder = future.Placeholder()
        
        self.fetch_request(
            frontik.util.make_post_request(url, data, headers, files, connect_timeout, request_timeout),
            partial(self._fetch_request_response, placeholder, callback))
        
        return placeholder

    def _parse_response(self, response):
        '''
        return :: (placeholder_data, response_as_xml)
        None - в случае ошибки парсинга
        '''

        if response.error:
            self.log.warn('%s failed %s (%s)', response.code, response.effective_url, str(response.error))
            data = [etree.Element('error', dict(url=response.effective_url, reason=str(response.error), code=str(response.code)))]

            if response.body:
                try:
                    data.append(etree.Comment(response.body.replace("--", "%2D%2D")))
                except ValueError:
                    self.log.warn("Could not add debug info in XML comment with unparseable response.body. non-ASCII response.")
                    
            return (data, None)
        else:
            try:
                element = etree.fromstring(response.body)
            except:
                if len(response.body) > 100:
                    body_preview = '{0}...'.format(response.body[:100])
                else:
                    body_preview = response.body

                self.log.warn('failed to parse XML response from %s data "%s"',
                                 response.effective_url,
                                 body_preview)

                return (etree.Element('error', dict(url=response.effective_url, reason='invalid XML')),
                        None)

            else:
                return ([frontik.handler_xml._source_comment(response.effective_url), element],
                        element)

    def _fetch_request_response(self, placeholder, callback, response):
        self.log.debug('got %s %s in %.2fms', response.code, response.effective_url, response.request_time*1000)
        
        data, xml = self._parse_response(response)
        placeholder.set_data(data)

        if callback:
            callback(xml, response)

    ###

    def set_plaintext_response(self, text):
        self.text = text

    ###

    def finish_page(self):
        self.finish_group.try_finish()

    def _finish_page(self):        
        if not self._finished:
            res = None
            
            if self.text is not None:
                res = self._prepare_finish_plaintext()
            else:
                res = self.xml._finish_xml()
            
            if hasattr(self.config, 'postprocessor'):
                if self.apply_postprocessor:
                    self.log.debug('applying postprocessor')
                    self.async_callback(self.config.postprocessor)(self, res, self.async_callback(partial(self._wait_postprocessor, time.time())))
                else:
                    self.log.debug('skipping postprocessor')
                    self.finish(res)
            else:
                self.finish(res)

        else:
            self.log.warn('trying to finish already finished page, probably bug in a workflow, ignoring')

    def _wait_postprocessor(self, start_time, data):
        self.log.debug("applied postprocessor '%s' in %.2fms",
                self.config.postprocessor,
                (time.time() - start_time)*1000)
        self.finish(data)

    def _prepare_finish_plaintext(self):
        self.log.debug("finishing plaintext")
        return self.text

    ###

    def xml_from_file(self, filename):
        return self.xml.xml_from_file(filename)

    def set_xsl(self, filename):
        return self.xml.set_xsl(filename)<|MERGE_RESOLUTION|>--- conflicted
+++ resolved
@@ -110,7 +110,6 @@
         self.ph_globals = ph_globals
         self.config = ph_globals.config
         self.http_client = ph_globals.http_client
-        self.whc_limit = None
 
         tornado.web.RequestHandler.__init__(self, application, request, logger=self.log)
 
@@ -123,56 +122,27 @@
         else:
             self.debug_mode_logging = False
 
-<<<<<<< HEAD
-        if "debug" in self.request.arguments:
+        self.whc_limit = frontik.handler_whc_limit.PageHandlerWHCLimit(self)
+
+        self.xml = frontik.handler_xml.PageHandlerXML(self)
+        self.doc = self.xml.doc # backwards compatibility for self.doc.put
+        
+        self.text = None
+
+        self.finish_group = frontik.async.AsyncGroup(self.async_callback(self._finish_page),
+                                                     log=self.log.debug)
+
+        if self.get_argument('debug', None) is None:
             self.debug_mode = True
+            self.require_debug_access()
         else:
             self.debug_mode = False
 
         if self.get_argument('nopost', None) is None:
             self.apply_postprocessor = True
+            self.require_debug_access()
         else:
             self.apply_postprocessor = False
-
-        # working handlers count
-        global working_handlers_count
-        self.should_dec_whc = False # init it with false in case of emergency failure
-
-        if working_handlers_count <= tornado.options.options.handlers_count:
-            self.log.debug('started %s %s (workers_count = %s)',
-                           self.request.method, self.request.uri, working_handlers_count)
-        else:
-            self.log.warn('dropping %s %s; too many workers (%s)', self.request.method, self.request.uri, working_handlers_count)
-            raise tornado.web.HTTPError(502)
-
-        if not tornado.options.options.debug and self.debug_mode:
-            frontik.auth.require_basic_auth(self, tornado.options.options.debug_login,
-                                            tornado.options.options.debug_password)
-
-        working_handlers_count += 1
-        self.should_dec_whc = True
-        self.log.debug('workers count+1 = %s', working_handlers_count)
-
-        self.ph_globals = ph_globals
-        self.config = ph_globals.config
-        self.http_client = ph_globals.http_client
-=======
-        self.whc_limit = frontik.handler_whc_limit.PageHandlerWHCLimit(self)
->>>>>>> ba0bb522
-
-        self.xml = frontik.handler_xml.PageHandlerXML(self)
-        self.doc = self.xml.doc # backwards compatibility for self.doc.put
-        
-        self.text = None
-
-        self.finish_group = frontik.async.AsyncGroup(self.async_callback(self._finish_page),
-                                                     log=self.log.debug)
-
-        if "debug" in self.request.arguments:
-            self.debug_mode = True
-            self.require_debug_access()
-        else:
-            self.debug_mode = False
 
     def require_debug_access(self):
         if not tornado.options.options.debug:
@@ -236,14 +206,14 @@
         self.finish_page()
 
     def finish(self, chunk=None):
-        if self.whc_limit is not None:
+        if hasattr(self, 'whc_limit'):
             self.whc_limit.release()
 
         self.log.debug('done in %.2fms', (time.time() - self.handler_started)*1000)
 
         # if debug_mode is on: ignore any output we intended to write
         # and use debug log instead
-        if self.debug_mode:
+        if hasattr(self, 'debug_mode') and self.debug_mode:
             self.set_header('Content-Type', 'text/html')
             res = self._get_debug_page(self._status_code)
         else:
