--- conflicted
+++ resolved
@@ -130,12 +130,8 @@
     def __init__(self, handler):
         self.handler = weakref.proxy(handler)
     
-<<<<<<< HEAD
-        if self.handler.get_argument('debug', None) is not None and self.handler.require_debug_access():
-=======
         if self.handler.get_argument('debug', None) is not None:
             self.handler.require_debug_access()
->>>>>>> 0ad2118b
             self.handler.log.debug('debug mode is on due to ?debug query arg')
             self.debug_mode = True
         else:
@@ -154,7 +150,6 @@
         self.debug_log_handler.log_data.set("code", str(status_code))
         self.debug_log_handler.log_data.set("request-id", str(self.handler.request_id))
         
-<<<<<<< HEAD
         if self.handler.get_argument('noxsl', None) is None:
           try:
             xsl_file = open(tornado.options.options.debug_xsl)
@@ -171,37 +166,3 @@
           log_document = etree.tostring(self.debug_log_handler.log_data, encoding='UTF-8', xml_declaration=True)
 
         return log_document
-=======
-        # if Firefox don't recieve status 200 XSL transform will fail
-        # set status to 200 if we want to see debug page
-        self.handler.set_status(200)
-          
-        if self.handler.xml.apply_xsl:
-            if tornado.options.options.debug_xsl is None:
-                self.handler.log.warn('no debug mode xsl specified')
-                xsl_code = ''
-            else:
-                try:
-                    xsl = open(tornado.options.options.debug_xsl)
-                    xsl_code = xsl.read()
-                    xsl.close()
-                except Exception, e:
-                    self.handler.log.warn('failed to read debug mode xsl: %s', e)
-                    xsl_code = ''
-            
-            log_document = etree.parse(StringIO('''<?xml version='1.0' encoding='UTF-8'?><!DOCTYPE debug [<!ELEMENT xsl:stylesheet ANY><!ATTLIST xsl:stylesheet id ID #REQUIRED>]>
-            <?xml-stylesheet type="text/xsl" href="#style"?>
-            <debug mode="''' + self.handler.get_argument('debug', 'text') + '''">
-            ''' + xsl_code + '''
-            </debug>
-            '''))
-            
-            log_document = log_document.getroot()
-            log_document.append(self.debug_log_handler.log_data)
-        else:
-            log_document = self.debug_log_handler.log_data
-          
-        self.debug_log_handler.log_data.set("code", str(status_code))
-        self.debug_log_handler.log_data.set("request-id", str(self.handler.request_id))
-        return etree.tostring(etree.ElementTree(log_document), encoding='UTF-8', xml_declaration=True)
->>>>>>> 0ad2118b
