--- conflicted
+++ resolved
@@ -38,17 +38,13 @@
         tornado.ioloop.IOLoop.instance().stop()
 
 
-<<<<<<< HEAD
-class CountPageHandlerInstancesHandler(tornado.web.RequestHandler):
-=======
 class PdbHandler(tornado.web.RequestHandler):
     def get(self):
         import pdb
         pdb.set_trace()
 
 
-class CountPageHandlerInstances(tornado.web.RequestHandler):
->>>>>>> eb69ceef
+class CountPageHandlerInstancesHandler(tornado.web.RequestHandler):
     def get(self):
         import gc
         import frontik.handler
@@ -60,7 +56,6 @@
 
         self.finish('{0}\n{1}'.format(len(hh), [i for i in gc.get_referrers(*hh)
                                                 if i is not hh]))
-
 
 class CountTypesHandler(tornado.web.RequestHandler):
     def get(self):
@@ -141,19 +136,11 @@
 
 def get_app(pages_dispatcher):
     return tornado.web.Application([
-<<<<<<< HEAD
         (r'/version/', VersionHandler),
         (r'/status/', StatusHandler),
         (r'/stop/', StopHandler),
         (r'/types_count/', CountTypesHandler),
+        (r'/pdb/', PdbHandler),
         (r'/ph_count/', CountPageHandlerInstancesHandler),
         (r'/page/.*', pages_dispatcher),
         ])
-=======
-            (r'/status/', StatusHandler),
-            (r'/stop/', StopHandler),
-            (r'/pdb/', PdbHandler),
-            (r'/ph_count/', CountPageHandlerInstances),
-            (r'/page/.*', pages_dispatcher),
-            ])
->>>>>>> eb69ceef
