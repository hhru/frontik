--- conflicted
+++ resolved
@@ -24,6 +24,7 @@
 
         version_el.text = version
         self.write(etree_to_xml(project_el))
+
 
 class StatusHandler(tornado.web.RequestHandler):
     def get(self):
@@ -130,18 +131,10 @@
 
 def get_app(pages_dispatcher):
     return tornado.web.Application([
-<<<<<<< HEAD
-            (r'/version/', VersionHandler),
-            (r'/status/', StatusHandler),
-            (r'/stop/', StopHandler),
-            (r'/ph_count/', CountPageHandlerInstances),
-            (r'/page/.*', pages_dispatcher),
-            ])
-=======
+        (r'/version/', VersionHandler),
         (r'/status/', StatusHandler),
         (r'/stop/', StopHandler),
         (r'/types_count/', CountTypesHandler),
         (r'/ph_count/', CountPageHandlerInstancesHandler),
         (r'/page/.*', pages_dispatcher),
         ])
->>>>>>> 2f7da22e
