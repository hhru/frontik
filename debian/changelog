--- conflicted
+++ resolved
@@ -1,18 +1,16 @@
-<<<<<<< HEAD
-frontik (2.2.2-oauth2) unstable; urgency=low
+frontik (2.3.0) unstable; urgency=low
 
   * Connvert if 'xml' word in Content-type
   * Convert to object if Content-type has 'json'
 
  -- Andrew Sumin <AndrewSumin@hh.ru>  Mon, 27 Sep 2010 13:12:42 +0400
-=======
+
 frontik (2.2.3) unstable; urgency=low
 
   * log errors on importing app.config. http://github.com/hhru/frontik/issues#issue/12
   * fixed logging
 
  -- Dmitry Zubov <d.zubov@hh.ru>  Tue, 30 Sep 2010 15:04:37 +0400
->>>>>>> 39a5bde8
 
 frontik (2.2.2) unstable; urgency=low
 
