--- conflicted
+++ resolved
@@ -1,14 +1,8 @@
 frontik (2.3.2) unstable; urgency=low
 
-<<<<<<< HEAD
-  * no app for url handling error fixed
-
- -- Pavel Trukhanov <p.trukhanov@hh.ru>  Fri, 22 Oct 2010 15:42:15 +0400
-=======
   * Sending log messages to syslog
 
  -- Dmitry Zubov <d.zubov@hh.ru>  Tue, 19 Oct 2010 16:57:58 +0400
->>>>>>> 936ef323
 
 frontik (2.3.1) unstable; urgency=low
 
