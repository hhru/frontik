<<<<<<< HEAD
frontik (2.3.4) karmic; urgency=low

  * Syslog simplified, according to http://github.com/hhru/frontik/commit/5951e476eb36ef251d78cbf2a4ac7e37eb386ca8#commitcomment-174850

 -- Dmitry Zubov <d.zubov@hh.ru>  Fri, 22 Oct 2010 16:13:26 +0400

frontik (2.3.3) unstable; urgency=low

  * Fixed .deb, test_sysylog error

 -- Dmitry Zubov <d.zubov@hh.ru>  Thu, 21 Oct 2010 12:45:42 +0400
=======
frontik (2.3.3) unstable; urgency=low

  * fixed error in handling request with wrong app

 -- Pavel Trukhanov <p.trukhanov@hh.ru>  Fri, 22 Oct 2010 15:47:11 +0400
>>>>>>> 0137ba09

frontik (2.3.2) unstable; urgency=low

  * Sending log messages to syslog

 -- Dmitry Zubov <d.zubov@hh.ru>  Tue, 19 Oct 2010 16:57:58 +0400

frontik (2.3.1) unstable; urgency=low

  [ Andrew Sumin ]
  * Fix tornado dependency

  [ Pavel Trukhanov ]
  * debianized

 -- Pavel Trukhanov <p.trukhanov@hh.ru>  Tue, 12 Oct 2010 14:40:55 +0400

frontik (2.3.0) unstable; urgency=low

  * Connvert if 'xml' word in Content-type
  * Convert to object if Content-type has 'json'

 -- Andrew Sumin <AndrewSumin@hh.ru>  Mon, 27 Sep 2010 13:12:42 +0400

frontik (2.2.3) unstable; urgency=low

  * log errors on importing app.config. http://github.com/hhru/frontik/issues#issue/12
  * fixed logging

 -- Dmitry Zubov <d.zubov@hh.ru>  Tue, 30 Sep 2010 15:04:37 +0400

frontik (2.2.2) unstable; urgency=low

  * Last commit was bad idea noxsl == !apply_xsl

 -- Andrew Sumin <AndrewSumin@hh.ru>  Wed, 22 Sep 2010 16:04:37 +0400

frontik (2.2.1) unstable; urgency=low

  * In noxsl mode we always send xml
  * Set content-type application/xml
  * Add status noxsl

 -- Andrew Sumin <AndrewSumin@hh.ru>  Wed, 22 Sep 2010 14:56:27 +0400

frontik (2.2.0) unstable; urgency=low

  * changed dependencies: tornado_util =>0.3

 -- Mike Sub <m.saburenkov@hh.ru>  Wed, 15 Sep 2010 17:29:22 +0400

frontik (2.1.0) unstable; urgency=low

  * Add content-type arg in post_url

 -- Mike Sub <m.saburenkov@hh.ru>  Wed, 15 Sep 2010 12:28:16 +0400

frontik (2.0.3) unstable; urgency=low

  * Fixing consequences of triple-reverting.

 -- Mike Sub <mikesub@mikesub-vaio>  Mon, 13 Sep 2010 18:48:11 +0400

frontik (2.0.2) unstable; urgency=low

  * Bug fix File "/usr/lib/pymodules/python2.6/frontik/handler.py", line 355, in _fetch_request_response callback(xml, response)

 -- Andrew Sumin <AndrewSumin@hh.ru>  Mon, 13 Sep 2010 18:03:24 +0400

frontik (2.0.1) unstable; urgency=low

  * Bug fix, shor error from backend in response xml

 -- Andrew Sumin <AndrewSumin@hh.ru>  Mon, 13 Sep 2010 15:47:22 +0400

frontik (2.0.0) unstable; urgency=low

  * backcompatibility is broken:
  * - require text/xml or application/xml content-types for parsing incoming xml
  * - POST page request goes to get_post instead of get_page

 -- Mikhail Sabourenkov <m.saburenkov@hh.ru>  Mon, 06 Sep 2010 18:47:04 +0400

frontik (1.2.3) lucid; urgency=low

  * stage page fixed

 -- Pavel Trukhanov <p.trukhanov@hh.ru>  Fri, 03 Sep 2010 21:02:06 +0400

frontik (1.2.2) lucid; urgency=low

  * stage 'page' added

 -- Pavel Trukhanov <p.trukhanov@hh.ru>  Fri, 03 Sep 2010 19:59:18 +0400

frontik (1.2.1) unstable; urgency=low

  * stages in logging added

 -- Pavel Trukhanov <p.trukhanov@hh.ru>  Fri, 03 Sep 2010 19:22:58 +0400

frontik (1.2.0) unstable; urgency=low

  * AsyncGroup +name parameter

 -- Andrey Tatarinov <a.tatarinov@hh.ru>  Mon, 30 Aug 2010 20:37:02 +0400

frontik (1.1.4) unstable; urgency=low

  * dependency from tornado >= 1.0.1~hh4

 -- Pavel Trukhanov <p.trukhanov@hh.ru>  Wed, 25 Aug 2010 16:56:04 +0400

frontik (1.1.3) unstable; urgency=low

  * fix control file

 -- Andrey Tatarinov <a.tatarinov@hh.ru>  Tue, 17 Aug 2010 17:29:43 +0400

frontik (1.1.2) unstable; urgency=low

  * fixed memory leak in DebugPageHandler
  * dependency from tornado >= 1.0.1~hh1

 -- Andrey Tatarinov <a.tatarinov@hh.ru>  Tue, 17 Aug 2010 17:25:59 +0400

frontik (1.1.1) unstable; urgency=low

  * bugfix in debug mode specification

 -- Andrey Tatarinov <a.tatarinov@hh.ru>  Mon, 16 Aug 2010 19:38:33 +0400

frontik (1.1.0) unstable; urgency=low

  * ?debug=1 shows entire log of page building
  * ?nopost=1 new parameter: do not apply postprocessor
  * merge delayed whc refactoring
  * fix logging in frontik.magic_imp when file was not found

 -- Andrey Tatarinov <a.tatarinov@hh.ru>  Mon, 16 Aug 2010 18:46:36 +0400

frontik (1.0.0rc1) unstable; urgency=low

  * first build

 -- Andrey Tatarinov <a.tatarinov@hh.ru>  Wed, 11 Aug 2010 16:46:53 +0400

frontik (0.22.0) unstable; urgency=low

  * merge `origin/multi-app2`

 -- Andrey Tatarinov <a.tatarinov@hh.ru>  Mon,  9 Aug 2010 11:58:07 +0400

frontik (0.21.8) unstable; urgency=low

  * merge 0.21.6fix{1,2,3}

 -- Andrey Tatarinov <a.tatarinov@hh.ru>  Tue, 27 Jul 2010 18:16:29 +0400

frontik (0.21.7) unstable; urgency=low

  * python-tornado (>=0.2-hh19) dependency updated

 -- Pavel Trukhanov <p.trukhanov@hh.ru>  Tue, 27 Jul 2010 15:56:31 +0400

frontik (0.21.6fix3) unstable; urgency=low

  * blah, remove self.should_dec_whc = False in the end of PH constructor

 -- Andrey Tatarinov <a.tatarinov@hh.ru>  Mon, 26 Jul 2010 16:46:42 +0400

frontik (0.21.6fix2) unstable; urgency=low

  * fix working_handlers_count iteration 2

 -- Andrey Tatarinov <a.tatarinov@hh.ru>  Mon, 26 Jul 2010 16:08:26 +0400

frontik (0.21.6fix1) unstable; urgency=low

  * fix working handlers counting, debug auth broke this logic

 -- Andrey Tatarinov <a.tatarinov@hh.ru>  Mon, 26 Jul 2010 15:38:34 +0400

frontik (0.21.6) unstable; urgency=low

  * fix handler_xml.x_urlencode

 -- Andrey Tatarinov <a.tatarinov@hh.ru>  Wed, 21 Jul 2010 16:02:52 +0400

frontik (0.21.5) unstable; urgency=low

  * + AsyncGroup.add_notification()
  * handler is the first parameter for postprocessor

 -- Andrey Tatarinov <a.tatarinov@hh.ru>  Tue, 20 Jul 2010 18:29:22 +0400

frontik (0.21.4) unstable; urgency=low

  * merge 0.20.6fix{4,5}
  * use .async_callback in postprocessor execution

 -- Andrey Tatarinov <a.tatarinov@hh.ru>  Tue, 20 Jul 2010 18:10:58 +0400

frontik (0.21.3) unstable; urgency=low

  * fix frontik.doc.Doc for nodes interlaced with text behavior

 -- Andrey Tatarinov <a.tatarinov@hh.ru>  Fri, 16 Jul 2010 18:45:22 +0400

frontik (0.21.2~multiapp1) unstable; urgency=low

  * multi-app2 build

 -- Andrey Tatarinov <a.tatarinov@hh.ru>  Fri, 16 Jul 2010 10:33:56 +0400

frontik (0.21.2) unstable; urgency=low

  * merge 'dborovikov/fuchakubutsu': asynchronous postprocess for page
  * merge 'haxo/master': debug-mode

 -- Andrey Tatarinov <a.tatarinov@hh.ru>  Mon,  5 Jul 2010 16:16:46 +0400

frontik (0.21.1) unstable; urgency=low

  * <pre> tag for debug mode log

 -- Dmitry Zubov <d.zubov@hh.ru>  Fri, 02 Jul 2010 15:23:46 +0400

frontik (0.21.0) unstable; urgency=low

  * merge 0.20.6fix{1,2,3}
  * debug mode
  * http basic auth for noxsl and debug modes

 -- Dmitry Zubov <d.zubov@hh.ru> Fri, 2 Jul 2010 14:49:00 +0400

frontik (0.20.11) unstable; urgency=low

  * logging for ValueError during putting comment with debug info.

 -- Dmitry Zubov <d.zubov@hh.ru>  Wed, 23 Jun 2010 15:25:16 +0400

frontik (0.20.10) unstable; urgency=low

  * /version/ URL  

 -- Dmitry Zubov <d.zubov@hh.ru>  Wed, 16 Jun 2010 13:59:28 +0400

frontik (0.20.9) unstable; urgency=low

  * code attribute for xml error messages 

 -- Dmitry Zubov <d.zubov@hh.ru>  Mon, 07 Jun 2010 17:56:42 +0400

frontik (0.20.8) unstable; urgency=low

  * merge with 'haxo/master'
  * no xpath_find method

 -- Andrey Tatarinov <a.tatarinov@hh.ru>  Mon,  7 Jun 2010 01:33:40 +0400

frontik (0.20.7) unstable; urgency=low

  * fixed disability to get Non-ASCII urls
  * xpath_find method 

 -- Dmitry Zubov <d.zubov@hh.ru>  Thu, 03 Jun 2010 17:43:37 +0400

frontik (0.20.6fix5) unstable; urgency=low

  * turn on 502 on working_handlers_count, memory leaks otherwise

 -- Andrey Tatarinov <a.tatarinov@hh.ru>  Mon, 19 Jul 2010 18:39:36 +0400

frontik (0.20.6fix4) unstable; urgency=low

  * turn off 502 errors based on working_handlers_count
  * fix nasty error which prevented handler.finish to be called in case
    there were exception in XSLT processor

 -- Andrey Tatarinov <a.tatarinov@hh.ru>  Mon, 19 Jul 2010 14:29:32 +0400

frontik (0.20.6fix3) unstable; urgency=low

  * /types_count/ handler

 -- Andrey Tatarinov <a.tatarinov@hh.ru>  Thu, 24 Jun 2010 15:35:33 +0400

frontik (0.20.6fix2) unstable; urgency=low

  * log XSL apply times

 -- Andrey Tatarinov <a.tatarinov@hh.ru>  Wed, 16 Jun 2010 13:22:38 +0400

frontik (0.20.6fix1) unstable; urgency=low

  * pass X-Request-Id to all http requests to backends

 -- Andrey Tatarinov <a.tatarinov@hh.ru>  Thu, 10 Jun 2010 18:52:52 +0400

frontik (0.20.6) unstable; urgency=low

  * merge with 'haxo/master'

 -- Andrey Tatarinov <a.tatarinov@hh.ru>  Mon, 31 May 2010 12:46:12 +0400

frontik (0.20.5) unstable; urgency=low

  * frontik.handler.HTTPError with custom parameters `xml` for error message, `xsl` for
    transformation and `text` for plaintext response.

 -- Dmitry Zubov <d.zubov@hh.ru>  Thu, 27 May 2010 19:11:57 +0400

frontik (0.20.4) unstable; urgency=low

  *  `headers` parameter for the high level http requesting methods.

 -- Dmitry Zubov <d.zubov@hh.ru>  Thu, 27 May 2010 15:24:17 +0400

frontik (0.20.3) unstable; urgency=low

  * version bump

 -- Dmitry Zubov <d.zubov@hh.ru>  Tue, 25 May 2010 14:31:01 +0400

frontik (0.20.2) unstable; urgency=low

  * dependency from tornado >= 0.2~hh17

 -- Andrey Tatarinov <a.tatarinov@hh.ru>  Tue, 25 May 2010 16:09:39 +0400

frontik (0.20.1) unstable; urgency=low

  [ Andrey Tatarinov ]
  * merge with 'haxo/master'

  [ Dmitry Zubov ]
  * test build 

 -- Dmitry Zubov <d.zubov@hh.ru>  Tue, 25 May 2010 14:25:02 +0400

frontik (0.20.0) unstable; urgency=low

  [ Andrey Tatarinov ]
  * merge branch 'retry-count'

  [ Dmitry Zubov ]
  * make_put_request, make_delete_request methods 

 -- Dmitry Zubov <d.zubov@hh.ru>  Fri, 21 May 2010 13:49:06 +0400

frontik (0.19.7~retrycount2) unstable; urgency=low

  * sleep a little between retries

 -- Andrey Tatarinov <a.tatarinov@hh.ru>  Thu, 20 May 2010 17:44:26 +0400

frontik (0.19.7~retrycount1) unstable; urgency=low

  * add get_url_retry to frontik.handler

 -- Andrey Tatarinov <a.tatarinov@hh.ru>  Thu, 20 May 2010 16:59:53 +0400

frontik (0.19.7fix3) unstable; urgency=low

  * dependency from tornado >= 0.2~hh17

 -- Andrey Tatarinov <a.tatarinov@hh.ru>  Tue, 25 May 2010 14:52:23 +0400

frontik (0.19.7fix2) unstable; urgency=low

  * fix memory leak with cycle references with self.finish_group
  * (fix1 was already taken)

 -- Andrey Tatarinov <a.tatarinov@hh.ru>  Tue, 25 May 2010 13:33:58 +0400

frontik (0.19.7) unstable; urgency=low

  * log reason of http request failure

 -- Andrey Tatarinov <a.tatarinov@hh.ru>  Wed, 19 May 2010 14:56:07 +0400

frontik (0.19.6) unstable; urgency=low

  * fix working handlers counting (there was an error of multiple dereferencing)

 -- Andrey Tatarinov <a.tatarinov@hh.ru>  Wed, 19 May 2010 13:58:59 +0400

frontik (0.19.5) unstable; urgency=low

  * handler.PageHandler.set_plaintext_response for non-XML responses
  * fixed plaintext responses in handler._finish_page

 -- Dmitry Zubov <d.zubov@hh.ru>  Tue, 18 May 2010 16:58:42 +0400

frontik (0.19.4) unstable; urgency=low

  * workers_count -> handlers_count (fix homonymy with tornado_util option)

 -- Andrey Tatarinov <a.tatarinov@hh.ru>  Tue, 18 May 2010 16:04:54 +0400

frontik (0.19.3) unstable; urgency=low

  * add logging of current workers count when dropping request

 -- Andrey Tatarinov <a.tatarinov@hh.ru>  Tue, 18 May 2010 16:01:08 +0400

frontik (0.19.2) unstable; urgency=low

  * +TimeoutingHttpClient

 -- Andrey Tatarinov <a.tatarinov@hh.ru>  Tue, 18 May 2010 15:28:29 +0400

frontik (0.19.1) unstable; urgency=low

  * bugfix in request counting

 -- Andrey Tatarinov <a.tatarinov@hh.ru>  Tue, 18 May 2010 14:43:53 +0400

frontik (0.19.0) unstable; urgency=low

  * HH-12498 поддержан сценарий досрочного завершения формирования страницы
  * limit number of simultaneous requests

 -- Andrey Tatarinov <a.tatarinov@hh.ru>  Tue, 18 May 2010 14:28:58 +0400

frontik (0.18.0) unstable; urgency=low

  * атрибут text для случаев, когда нужно отдавать текст 
  * +frontik.handler.AsyncGroup - группировщик асинхронных запросов
  * убит frontik_www.handler.PageHandler как сущность

 -- Dmitry Zubov <d.zubov@hh.ru>  Tue, 27 Apr 2010 12:16:48 +0400

frontik (0.17.1fix1) unstable; urgency=low

  *  Замена 2 минусов в комментариях. Fix

 -- Dmitry Zubov <d.zubov@hh.ru>  Tue, 20 Apr 2010 15:06:14 +0400

frontik (0.17.1) unstable; urgency=low

  * HH-12245: frontik.handler: в случае ошибочного http-ответа комментарий с полным телом ответа внутри тега <error/>
  * атрибут `frontik` у корневого элемента, сделанный правильно
  * протоколировать ошибки импорта frontik_www.config

 --  Andrey Tatarinov <a.tatarinov@hh.ru>  Mon, 19 Apr 2010 12:51:46 +0400

frontik (0.17.0) unstable; urgency=low

  * frontik.app: выделен FrontikModuleDispatcher, загружатель страниц из python-модулей
  * frontik.handler: выделен FinishLock, убрано состояние _finishing, теперь страница завершается как только не
    остается запросов на ожидание
  * атрибут `frontik` у корневого элемента

 -- Dmitry Zubov <d.zubov@hh.ru>  Fri, 16 Apr 2010 15:45:00 +4000

frontik (0.16.8fix2) unstable; urgency=low

  * https://jira.hh.ru/browse/HH-12119

 -- Dmitry Zubov <d.zubov@hh.ru>  Tue, 06 Apr 2010 17:31:41 +0400

frontik (0.16.8fix1) unstable; urgency=low

  * Управление заголовком Content-Type

 -- Dmitry Zubov <d.zubov@hh.ru>  Mon, 05 Apr 2010 14:38:37 +0400

frontik (0.16.8) unstable; urgency=low

  * bump!

 -- Dmitry Zubov <d.zubov@hh.ru>  Mon, 05 Apr 2010 14:01:18 +0400

frontik (0.16.7) unstable; urgency=low

  * Управление заголовком Content-Type

 -- Dmitry Zubov <d.zubov@hh.ru>  Mon, 05 Apr 2010 13:44:39 +0400

frontik (0.16.7) unstable; urgency=low

  * Проверка на наличие XML_root и XSL_root для нормальной работы
    frontikr-negotiations

 -- Dmitry Zubov <d.zubov@hh.ru>  Tue, 30 Mar 2010 13:44:33 +0400

frontik (0.16.6) unstable; urgency=low

  * Порт по умолчанию 9300 

 -- Dmitry Zubov <d.zubov@hh.ru>  Fri, 26 Mar 2010 15:05:26 +0300

frontik (0.16.5) unstable; urgency=low

  * создавать новый AsyncHTTPClient на каждый запрос
  * зависимость от нового python-tornado=0.2~hh11
  * + тест на вставку XML-файлов из файловой системы
  * + buider для Doc.put

 -- Dmitry Zubov <d.zubov@hh.ru>  Thu, 25 Mar 2010 17:59:24 +0400

frontik (0.16.4) unstable; urgency=low

  * frontik.handler.{get,post}_url: +{connect,request}_timeout parameter

 -- Andrey Tatarinov <a.tatarinov@hh.ru>  Mon, 22 Mar 2010 17:51:46 +0400

frontik (0.16.3) unstable; urgency=low

  * bugfix frontik.handler.xml_from_file

 -- Andrey Tatarinov <a.tatarinov@hh.ru>  Mon, 22 Mar 2010 16:54:53 +0400

frontik (0.16.2) unstable; urgency=low

  * значение по умолчанию для опции app_package = "frontik_www"
  * fix frontik.app.init_app_package in case app_dir == None

 -- Andrey Tatarinov <a.tatarinov@hh.ru>  Mon, 22 Mar 2010 14:37:14 +0400

frontik (0.16.1) unstable; urgency=low

  * рефакторинг frontik.app/frontik.handler

 -- Andrey Tatarinov <a.tatarinov@hh.ru>  Fri, 19 Mar 2010 17:15:07 +0400

frontik (0.15.3) unstable; urgency=low

  * changed get_page and post_page callback internal proccessing. 

 -- Dmitry Zubov <d.zubov@hh.ru>  Thu, 18 Mar 2010 16:19:24 +0300

frontik (0.15.2fixi2) unstable; urgency=low

  * Fixed `make_mfd` 

 -- Dmitry Zubov <d.zubov@hh.ru>  Fri, 12 Mar 2010 16:27:57 +0300

frontik (0.15.2fix1) unstable; urgency=low

  * Fixed `None` placeholders and more 

 -- Dmitry Zubov <d.zubov@hh.ru>  Fri, 12 Mar 2010 12:35:39 +0300

frontik (0.15.2) unstable; urgency=low

  * Improved callback function for get_url and post_url

 -- Dmitry Zubov <d.zubov@hh.ru>  Thu, 11 Mar 2010 16:37:22 +0300

frontik (0.15.1) unstable; urgency=low

  * post_url can post files 

 -- Dmitry Zubov <d.zubov@hh.ru>  Thu, 11 Mar 2010 14:51:43 +0300

frontik (0.15) unstable; urgency=low

  * watch for xsl includes for autoreload
  * fix integration test port selection

 -- Andrey Tatarinov <a.tatarinov@hh.ru>  Tue,  9 Mar 2010 18:12:41 +0400

frontik (0.14.2) unstable; urgency=low

  * callback function for get_url and post_url

 -- Dmitry Zubov <d.zubov@hh.ru>  Tue, 09 Mar 2010 13:52:35 +0300

frontik (0.14.1) unstable; urgency=low

  * +put_url/get_url
  * fix make_url

 -- Andrey Tatarinov <a.tatarinov@hh.ru>  Thu,  4 Mar 2010 21:20:15 +0400

frontik (0.13.2) unstable; urgency=low

  * Ability to use defferent from frontik-www app

 -- Dmitry Zubov <d.zubov@hh.ru>  Fri, 05 Mar 2010 16:43:19 +0300

frontik (0.13.1) unstable; urgency=low

  * HH-10688 autoreload for XML/XSL and config files

 -- Andrey Tatarinov <a.tatarinov@hh.ru>  Tue,  2 Mar 2010 13:46:04 +0400

frontik (0.12.11) unstable; urgency=low

  * HH-10898 fix major memory leak in frontik due to caching of
    unique-per-request handlers

 -- Andrey Tatarinov <a.tatarinov@hh.ru>  Fri, 12 Feb 2010 20:28:41 +0400

frontik (0.12.10) unstable; urgency=low

  * tornado-util >= 0.2.8

 -- Andrey Tatarinov <a.tatarinov@hh.ru>  Thu, 11 Feb 2010 18:56:22 +0300

frontik (0.12.9) unstable; urgency=low

  * version bump

 -- Dmitry Zubov <d.zubov@hh.ru>  Thu, 11 Feb 2010 18:56:22 +0300

frontik (0.12.8) unstable; urgency=low

  * correct tornado, tornado-util dependecies
  * bug fixes 

 -- Dmitry Zubov <d.zubov@hh.ru>  Thu, 11 Feb 2010 18:45:51 +0300

frontik (0.12.7) unstable; urgency=low

  * version bump

 -- Andrey Tatarinov <a.tatarinov@hh.ru>  Thu, 28 Jan 2010 17:25:14 +0400

frontik (0.12.6) unstable; urgency=low

  * do not use document_root setting in production

 -- Andrey Tatarinov <a.tatarinov@hh.ru>  Thu, 21 Jan 2010 16:39:41 +0400

frontik (0.12.5) unstable; urgency=low

  * add comment with filename in .xml_from_file

 -- Andrey Tatarinov <a.tatarinov@hh.ru>  Wed, 20 Jan 2010 16:37:36 +0400

frontik (0.12.4) unstable; urgency=low

  * sane error logging

 -- Andrey Tatarinov <a.tatarinov@hh.ru>  Tue, 19 Jan 2010 18:26:36 +0400

frontik (0.12.3) unstable; urgency=low

  * fix repository; karmic -> unstable

 -- Andrey Tatarinov <a.tatarinov@hh.ru>  Tue, 19 Jan 2010 17:38:26 +0400

frontik (0.12.2) karmic; urgency=low

  * ubuntu rebuild

 -- Andrey Tatarinov <a.tatarinov@hh.ru>  Mon, 18 Jan 2010 15:40:35 +0400

frontik (0.12.1) unstable; urgency=low

  * use correct config variable

 -- Andrey Tatarinov <a.tatarinov@hh.ru>  Fri, 15 Jan 2010 16:36:58 +0400

frontik (0.12.0) unstable; urgency=low

  * XSL support

 -- Andrey Tatarinov <a.tatarinov@hh.ru>  Fri, 15 Jan 2010 14:40:04 +0400

frontik (0.11.2) unstable; urgency=low

  * LSB info in init.d script

 -- Andrey Tatarinov <a.tatarinov@hh.ru>  Wed, 13 Jan 2010 14:51:57 +0400

frontik (0.11.1) unstable; urgency=low

  * python-tornado-util >= 0.2 dependency

 -- Andrey Tatarinov <a.tatarinov@hh.ru>  Mon, 11 Jan 2010 18:03:09 +0400

frontik (0.11.0) unstable; urgency=low

  * use tornado_util.supervisor for init.d

 -- Andrey Tatarinov <a.tatarinov@hh.ru>  Mon, 11 Jan 2010 17:19:30 +0400

frontik (0.10.13) unstable; urgency=low

  * fix again bug with daemonization

 -- Andrey Tatarinov <a.tatarinov@hh.ru>  Wed, 23 Dec 2009 15:35:39 +0400

frontik (0.10.12) unstable; urgency=low

  * отключено подавление логов для tornado.httpclient

 -- Andrey Tatarinov <a.tatarinov@hh.ru>  Wed, 23 Dec 2009 15:07:20 +0400

frontik (0.10.11) unstable; urgency=low

  * быстрая сериализация в XML

 -- Andrey Tatarinov <a.tatarinov@hh.ru>  Fri, 11 Dec 2009 17:01:06 +0400

frontik (0.10.10) unstable; urgency=low

  * фикс демонизации

 -- Andrey Tatarinov <a.tatarinov@hh.ru>  Thu, 10 Dec 2009 18:37:20 +0400

frontik (0.10.9) unstable; urgency=low

  * делать один рендеринг в строку на документ

 -- Andrey Tatarinov <a.tatarinov@hh.ru>  Thu, 10 Dec 2009 17:52:49 +0400

frontik (0.10.8) unstable; urgency=low

  * profile-friendly рефакторинг, модуль frontik.server

 -- Andrey Tatarinov <a.tatarinov@hh.ru>  Thu, 10 Dec 2009 16:58:42 +0400

frontik (0.10.7) unstable; urgency=low

  * поднять количество клиентов и количество одновременных соединений для
    HTTP-клиента

 -- Andrey Tatarinov <a.tatarinov@hh.ru>  Thu, 10 Dec 2009 14:00:57 +0400

frontik (0.10.6) unstable; urgency=low

  * logrotate для /var/log/frontik.*.log файлов

 -- Andrey Tatarinov <a.tatarinov@hh.ru>  Fri,  4 Dec 2009 18:33:58 +0400

frontik (0.10.5) unstable; urgency=low

  * разделение получение http-ответа и парсинга

 -- Andrey Tatarinov <a.tatarinov@hh.ru>  Fri,  4 Dec 2009 15:37:37 +0400

frontik (0.10.4) unstable; urgency=low

  * production-конфиг: биндиться на 0.0.0.0

 -- Andrey Tatarinov <a.tatarinov@hh.ru>  Thu,  3 Dec 2009 16:07:19 +0400

frontik (0.10.3) unstable; urgency=low

  * увеличить период автоперезагрузки с 1 миллисекунды до 1 секунды
  * опция --autoreload для отключения автоперезагрузки

 -- Andrey Tatarinov <a.tatarinov@hh.ru>  Thu,  3 Dec 2009 13:11:24 +0400

frontik (0.10.2) unstable; urgency=low

  * HH-9664: bugfix frontik.app

 -- Andrey Tatarinov <a.tatarinov@hh.ru>  Mon, 30 Nov 2009 18:23:35 +0400

frontik (0.10.1) unstable; urgency=low

  * HH-9664: отдельные log- и pid-файлы
  * HH-9664: супервизор читает конфиг в /etc

 -- Andrey Tatarinov <a.tatarinov@hh.ru>  Mon, 30 Nov 2009 18:00:28 +0400

frontik (0.10) unstable; urgency=low

  * HH-9464: /stop/ действие
  * HH-9664: /usr/bin/frontik_supervisor.py

 -- Andrey Tatarinov <a.tatarinov@hh.ru>  Mon, 30 Nov 2009 17:25:56 +0400

frontik (0.9.1) unstable; urgency=low

  * HH-9464: logrotate-конфиг

 -- Andrey Tatarinov <a.tatarinov@hh.ru>  Thu, 26 Nov 2009 14:58:08 +0400

frontik (0.9) unstable; urgency=low

  * HH-9464: вставка документа из xml-файла
  * HH-9464: /status/ с количеством отработанных страниц и сделанных
    http-запросов

 -- Andrey Tatarinov <a.tatarinov@hh.ru>  Thu, 26 Nov 2009 14:40:21 +0400

frontik (0.8) unstable; urgency=low

  * комментарий перед каждым блоком, полученным по http

 -- Andrey Tatarinov <a.tatarinov@hh.ru>  Tue, 24 Nov 2009 18:50:36 +0400

frontik (0.7.1) unstable; urgency=low

  * python-daemon dependency

 -- Andrey Tatarinov <a.tatarinov@hh.ru>  Mon, 23 Nov 2009 17:17:45 +0300

frontik (0.7) unstable; urgency=low

  * init.d script working
  * new tornado version dependency

 -- Andrey Tatarinov <a.tatarinov@hh.ru>  Mon, 23 Nov 2009 17:10:58 +0300

frontik (0.6) stable; urgency=low

  * frontik-tornado

 -- Andrey Tatarinov <a.tatarinov@hh.ru>  Wed, 18 Nov 2009 15:38:23 +0300

frontik (0.5) unstable; urgency=low

  * hh -> frontik_www

 -- Andrey Tatarinov <a.tatarinov@hh.ru>  Thu, 29 Oct 2009 14:29:59 +0300

frontik (0.4) unstable; urgency=low

  * production config in package

 -- Andrey Tatarinov <a.tatarinov@hh.ru>  Wed, 28 Oct 2009 18:38:40 +0300

frontik (0.3) unstable; urgency=low

  * config parser

 -- Andrey Tatarinov <a.tatarinov@hh.ru>  Wed, 28 Oct 2009 16:53:43 +0300

frontik (0.2) unstable; urgency=low

  * paste http-server

 -- Andrey Tatarinov <a.tatarinov@hh.ru>  Wed, 28 Oct 2009 14:11:38 +0300

frontik (0.1) unstable; urgency=low

  * Initial release

 -- Andrey Tatarinov <a.tatarinov@hh.ru>  Tue, 27 Oct 2009 14:56:55 +0300<|MERGE_RESOLUTION|>--- conflicted
+++ resolved
@@ -1,22 +1,14 @@
-<<<<<<< HEAD
-frontik (2.3.4) karmic; urgency=low
-
-  * Syslog simplified, according to http://github.com/hhru/frontik/commit/5951e476eb36ef251d78cbf2a4ac7e37eb386ca8#commitcomment-174850
-
- -- Dmitry Zubov <d.zubov@hh.ru>  Fri, 22 Oct 2010 16:13:26 +0400
+frontik (2.3.4) unstable; urgency=low
+
+  * Syslog simplified, according to http://github.com/hhru/frontik/commit/5951e476eb36ef251d78cbf2a4ac7e37eb386ca8#commitcomment-174850 
+
+ -- Dmitry Zubov <d.zubov@hh.ru>  Fri, 22 Oct 2010 16:24:03 +0400
 
 frontik (2.3.3) unstable; urgency=low
 
-  * Fixed .deb, test_sysylog error
-
- -- Dmitry Zubov <d.zubov@hh.ru>  Thu, 21 Oct 2010 12:45:42 +0400
-=======
-frontik (2.3.3) unstable; urgency=low
-
   * fixed error in handling request with wrong app
 
  -- Pavel Trukhanov <p.trukhanov@hh.ru>  Fri, 22 Oct 2010 15:47:11 +0400
->>>>>>> 0137ba09
 
 frontik (2.3.2) unstable; urgency=low
 
