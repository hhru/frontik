--- conflicted
+++ resolved
@@ -1,7 +1,6 @@
-<<<<<<< HEAD
 frontik (0.21.4) unstable; urgency=low
 
-  * merge 0.20.6fix4
+  * merge 0.20.6fix{4,5}
 
  --
 
@@ -63,13 +62,12 @@
   * xpath_find method 
 
  -- Dmitry Zubov <d.zubov@hh.ru>  Thu, 03 Jun 2010 17:43:37 +0400
-=======
+
 frontik (0.20.6fix5) unstable; urgency=low
 
   * turn on 502 on working_handlers_count, memory leaks otherwise
 
  -- Andrey Tatarinov <a.tatarinov@hh.ru>  Mon, 19 Jul 2010 18:39:36 +0400
->>>>>>> 6c24871c
 
 frontik (0.20.6fix4) unstable; urgency=low
 
