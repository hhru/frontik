frontik (0.21.1) unstable; urgency=low

  * <pre> tag for debug mode log

 -- Dmitry Zubov <d.zubov@hh.ru>  Fri, 02 Jul 2010 15:23:46 +0400

frontik (0.21.0) unstable; urgency=low

  * merge 0.20.6fix{1,2,3}
<<<<<<< HEAD
  * merge 'dborovikov/fuchakubutsu': asynchronous postprocess for page
=======
  * debug mode
  * http basic auth for noxsl and debug modes
>>>>>>> b367d052

 -- Dmitry Zubov <d.zubov@hh.ru> Fri, 2 Jul 2010 14:49:00 +0400

frontik (0.20.11) unstable; urgency=low

  * logging for ValueError during putting comment with debug info.

 -- Dmitry Zubov <d.zubov@hh.ru>  Wed, 23 Jun 2010 15:25:16 +0400

frontik (0.20.10) unstable; urgency=low

  * /version/ URL  

 -- Dmitry Zubov <d.zubov@hh.ru>  Wed, 16 Jun 2010 13:59:28 +0400

frontik (0.20.9) unstable; urgency=low

  * code attribute for xml error messages 

 -- Dmitry Zubov <d.zubov@hh.ru>  Mon, 07 Jun 2010 17:56:42 +0400

frontik (0.20.8) unstable; urgency=low

  * merge with 'haxo/master'
  * no xpath_find method

 -- Andrey Tatarinov <a.tatarinov@hh.ru>  Mon,  7 Jun 2010 01:33:40 +0400

frontik (0.20.7) unstable; urgency=low

  * fixed disability to get Non-ASCII urls
  * xpath_find method 

 -- Dmitry Zubov <d.zubov@hh.ru>  Thu, 03 Jun 2010 17:43:37 +0400

frontik (0.20.6fix3) unstable; urgency=low

  * /types_count/ handler

 -- Andrey Tatarinov <a.tatarinov@hh.ru>  Thu, 24 Jun 2010 15:35:33 +0400

frontik (0.20.6fix2) unstable; urgency=low

  * log XSL apply times

 -- Andrey Tatarinov <a.tatarinov@hh.ru>  Wed, 16 Jun 2010 13:22:38 +0400

frontik (0.20.6fix1) unstable; urgency=low

  * pass X-Request-Id to all http requests to backends

 -- Andrey Tatarinov <a.tatarinov@hh.ru>  Thu, 10 Jun 2010 18:52:52 +0400

frontik (0.20.6) unstable; urgency=low

  * merge with 'haxo/master'

 -- Andrey Tatarinov <a.tatarinov@hh.ru>  Mon, 31 May 2010 12:46:12 +0400

frontik (0.20.5) unstable; urgency=low

  * frontik.handler.HTTPError with custom parameters `xml` for error message, `xsl` for
    transformation and `text` for plaintext response.

 -- Dmitry Zubov <d.zubov@hh.ru>  Thu, 27 May 2010 19:11:57 +0400

frontik (0.20.4) unstable; urgency=low

  *  `headers` parameter for the high level http requesting methods.

 -- Dmitry Zubov <d.zubov@hh.ru>  Thu, 27 May 2010 15:24:17 +0400

frontik (0.20.3) unstable; urgency=low

  * version bump

 -- Dmitry Zubov <d.zubov@hh.ru>  Tue, 25 May 2010 14:31:01 +0400

frontik (0.20.2) unstable; urgency=low

  * dependency from tornado >= 0.2~hh17

 -- Andrey Tatarinov <a.tatarinov@hh.ru>  Tue, 25 May 2010 16:09:39 +0400

frontik (0.20.1) unstable; urgency=low

  [ Andrey Tatarinov ]
  * merge with 'haxo/master'

  [ Dmitry Zubov ]
  * test build 

 -- Dmitry Zubov <d.zubov@hh.ru>  Tue, 25 May 2010 14:25:02 +0400

frontik (0.20.0) unstable; urgency=low

  [ Andrey Tatarinov ]
  * merge branch 'retry-count'

  [ Dmitry Zubov ]
  * make_put_request, make_delete_request methods 

 -- Dmitry Zubov <d.zubov@hh.ru>  Fri, 21 May 2010 13:49:06 +0400

frontik (0.19.7~retrycount2) unstable; urgency=low

  * sleep a little between retries

 -- Andrey Tatarinov <a.tatarinov@hh.ru>  Thu, 20 May 2010 17:44:26 +0400

frontik (0.19.7~retrycount1) unstable; urgency=low

  * add get_url_retry to frontik.handler

 -- Andrey Tatarinov <a.tatarinov@hh.ru>  Thu, 20 May 2010 16:59:53 +0400

frontik (0.19.7fix3) unstable; urgency=low

  * dependency from tornado >= 0.2~hh17

 -- Andrey Tatarinov <a.tatarinov@hh.ru>  Tue, 25 May 2010 14:52:23 +0400

frontik (0.19.7fix2) unstable; urgency=low

  * fix memory leak with cycle references with self.finish_group
  * (fix1 was already taken)

 -- Andrey Tatarinov <a.tatarinov@hh.ru>  Tue, 25 May 2010 13:33:58 +0400

frontik (0.19.7) unstable; urgency=low

  * log reason of http request failure

 -- Andrey Tatarinov <a.tatarinov@hh.ru>  Wed, 19 May 2010 14:56:07 +0400

frontik (0.19.6) unstable; urgency=low

  * fix working handlers counting (there was an error of multiple dereferencing)

 -- Andrey Tatarinov <a.tatarinov@hh.ru>  Wed, 19 May 2010 13:58:59 +0400

frontik (0.19.5) unstable; urgency=low

  * handler.PageHandler.set_plaintext_response for non-XML responses
  * fixed plaintext responses in handler._finish_page

 -- Dmitry Zubov <d.zubov@hh.ru>  Tue, 18 May 2010 16:58:42 +0400

frontik (0.19.4) unstable; urgency=low

  * workers_count -> handlers_count (fix homonymy with tornado_util option)

 -- Andrey Tatarinov <a.tatarinov@hh.ru>  Tue, 18 May 2010 16:04:54 +0400

frontik (0.19.3) unstable; urgency=low

  * add logging of current workers count when dropping request

 -- Andrey Tatarinov <a.tatarinov@hh.ru>  Tue, 18 May 2010 16:01:08 +0400

frontik (0.19.2) unstable; urgency=low

  * +TimeoutingHttpClient

 -- Andrey Tatarinov <a.tatarinov@hh.ru>  Tue, 18 May 2010 15:28:29 +0400

frontik (0.19.1) unstable; urgency=low

  * bugfix in request counting

 -- Andrey Tatarinov <a.tatarinov@hh.ru>  Tue, 18 May 2010 14:43:53 +0400

frontik (0.19.0) unstable; urgency=low

  * HH-12498 поддержан сценарий досрочного завершения формирования страницы
  * limit number of simultaneous requests

 -- Andrey Tatarinov <a.tatarinov@hh.ru>  Tue, 18 May 2010 14:28:58 +0400

frontik (0.18.0) unstable; urgency=low

  * атрибут text для случаев, когда нужно отдавать текст 
  * +frontik.handler.AsyncGroup - группировщик асинхронных запросов
  * убит frontik_www.handler.PageHandler как сущность

 -- Dmitry Zubov <d.zubov@hh.ru>  Tue, 27 Apr 2010 12:16:48 +0400

frontik (0.17.1fix1) unstable; urgency=low

  *  Замена 2 минусов в комментариях. Fix

 -- Dmitry Zubov <d.zubov@hh.ru>  Tue, 20 Apr 2010 15:06:14 +0400

frontik (0.17.1) unstable; urgency=low

  * HH-12245: frontik.handler: в случае ошибочного http-ответа комментарий с полным телом ответа внутри тега <error/>
  * атрибут `frontik` у корневого элемента, сделанный правильно
  * протоколировать ошибки импорта frontik_www.config

 --  Andrey Tatarinov <a.tatarinov@hh.ru>  Mon, 19 Apr 2010 12:51:46 +0400

frontik (0.17.0) unstable; urgency=low

  * frontik.app: выделен FrontikModuleDispatcher, загружатель страниц из python-модулей
  * frontik.handler: выделен FinishLock, убрано состояние _finishing, теперь страница завершается как только не
    остается запросов на ожидание
  * атрибут `frontik` у корневого элемента

 -- Dmitry Zubov <d.zubov@hh.ru>  Fri, 16 Apr 2010 15:45:00 +4000

frontik (0.16.8fix2) unstable; urgency=low

  * https://jira.hh.ru/browse/HH-12119

 -- Dmitry Zubov <d.zubov@hh.ru>  Tue, 06 Apr 2010 17:31:41 +0400

frontik (0.16.8fix1) unstable; urgency=low

  * Управление заголовком Content-Type

 -- Dmitry Zubov <d.zubov@hh.ru>  Mon, 05 Apr 2010 14:38:37 +0400

frontik (0.16.8) unstable; urgency=low

  * bump!

 -- Dmitry Zubov <d.zubov@hh.ru>  Mon, 05 Apr 2010 14:01:18 +0400

frontik (0.16.7) unstable; urgency=low

  * Управление заголовком Content-Type

 -- Dmitry Zubov <d.zubov@hh.ru>  Mon, 05 Apr 2010 13:44:39 +0400

frontik (0.16.7) unstable; urgency=low

  * Проверка на наличие XML_root и XSL_root для нормальной работы
    frontikr-negotiations

 -- Dmitry Zubov <d.zubov@hh.ru>  Tue, 30 Mar 2010 13:44:33 +0400

frontik (0.16.6) unstable; urgency=low

  * Порт по умолчанию 9300 

 -- Dmitry Zubov <d.zubov@hh.ru>  Fri, 26 Mar 2010 15:05:26 +0300

frontik (0.16.5) unstable; urgency=low

  * создавать новый AsyncHTTPClient на каждый запрос
  * зависимость от нового python-tornado=0.2~hh11
  * + тест на вставку XML-файлов из файловой системы
  * + buider для Doc.put

 -- Dmitry Zubov <d.zubov@hh.ru>  Thu, 25 Mar 2010 17:59:24 +0400

frontik (0.16.4) unstable; urgency=low

  * frontik.handler.{get,post}_url: +{connect,request}_timeout parameter

 -- Andrey Tatarinov <a.tatarinov@hh.ru>  Mon, 22 Mar 2010 17:51:46 +0400

frontik (0.16.3) unstable; urgency=low

  * bugfix frontik.handler.xml_from_file

 -- Andrey Tatarinov <a.tatarinov@hh.ru>  Mon, 22 Mar 2010 16:54:53 +0400

frontik (0.16.2) unstable; urgency=low

  * значение по умолчанию для опции app_package = "frontik_www"
  * fix frontik.app.init_app_package in case app_dir == None

 -- Andrey Tatarinov <a.tatarinov@hh.ru>  Mon, 22 Mar 2010 14:37:14 +0400

frontik (0.16.1) unstable; urgency=low

  * рефакторинг frontik.app/frontik.handler

 -- Andrey Tatarinov <a.tatarinov@hh.ru>  Fri, 19 Mar 2010 17:15:07 +0400

frontik (0.15.3) unstable; urgency=low

  * changed get_page and post_page callback internal proccessing. 

 -- Dmitry Zubov <d.zubov@hh.ru>  Thu, 18 Mar 2010 16:19:24 +0300

frontik (0.15.2fixi2) unstable; urgency=low

  * Fixed `make_mfd` 

 -- Dmitry Zubov <d.zubov@hh.ru>  Fri, 12 Mar 2010 16:27:57 +0300

frontik (0.15.2fix1) unstable; urgency=low

  * Fixed `None` placeholders and more 

 -- Dmitry Zubov <d.zubov@hh.ru>  Fri, 12 Mar 2010 12:35:39 +0300

frontik (0.15.2) unstable; urgency=low

  * Improved callback function for get_url and post_url

 -- Dmitry Zubov <d.zubov@hh.ru>  Thu, 11 Mar 2010 16:37:22 +0300

frontik (0.15.1) unstable; urgency=low

  * post_url can post files 

 -- Dmitry Zubov <d.zubov@hh.ru>  Thu, 11 Mar 2010 14:51:43 +0300

frontik (0.15) unstable; urgency=low

  * watch for xsl includes for autoreload
  * fix integration test port selection

 -- Andrey Tatarinov <a.tatarinov@hh.ru>  Tue,  9 Mar 2010 18:12:41 +0400

frontik (0.14.2) unstable; urgency=low

  * callback function for get_url and post_url

 -- Dmitry Zubov <d.zubov@hh.ru>  Tue, 09 Mar 2010 13:52:35 +0300

frontik (0.14.1) unstable; urgency=low

  * +put_url/get_url
  * fix make_url

 -- Andrey Tatarinov <a.tatarinov@hh.ru>  Thu,  4 Mar 2010 21:20:15 +0400

frontik (0.13.2) unstable; urgency=low

  * Ability to use defferent from frontik-www app

 -- Dmitry Zubov <d.zubov@hh.ru>  Fri, 05 Mar 2010 16:43:19 +0300

frontik (0.13.1) unstable; urgency=low

  * HH-10688 autoreload for XML/XSL and config files

 -- Andrey Tatarinov <a.tatarinov@hh.ru>  Tue,  2 Mar 2010 13:46:04 +0400

frontik (0.12.11) unstable; urgency=low

  * HH-10898 fix major memory leak in frontik due to caching of
    unique-per-request handlers

 -- Andrey Tatarinov <a.tatarinov@hh.ru>  Fri, 12 Feb 2010 20:28:41 +0400

frontik (0.12.10) unstable; urgency=low

  * tornado-util >= 0.2.8

 -- Andrey Tatarinov <a.tatarinov@hh.ru>  Thu, 11 Feb 2010 18:56:22 +0300

frontik (0.12.9) unstable; urgency=low

  * version bump

 -- Dmitry Zubov <d.zubov@hh.ru>  Thu, 11 Feb 2010 18:56:22 +0300

frontik (0.12.8) unstable; urgency=low

  * correct tornado, tornado-util dependecies
  * bug fixes 

 -- Dmitry Zubov <d.zubov@hh.ru>  Thu, 11 Feb 2010 18:45:51 +0300

frontik (0.12.7) unstable; urgency=low

  * version bump

 -- Andrey Tatarinov <a.tatarinov@hh.ru>  Thu, 28 Jan 2010 17:25:14 +0400

frontik (0.12.6) unstable; urgency=low

  * do not use document_root setting in production

 -- Andrey Tatarinov <a.tatarinov@hh.ru>  Thu, 21 Jan 2010 16:39:41 +0400

frontik (0.12.5) unstable; urgency=low

  * add comment with filename in .xml_from_file

 -- Andrey Tatarinov <a.tatarinov@hh.ru>  Wed, 20 Jan 2010 16:37:36 +0400

frontik (0.12.4) unstable; urgency=low

  * sane error logging

 -- Andrey Tatarinov <a.tatarinov@hh.ru>  Tue, 19 Jan 2010 18:26:36 +0400

frontik (0.12.3) unstable; urgency=low

  * fix repository; karmic -> unstable

 -- Andrey Tatarinov <a.tatarinov@hh.ru>  Tue, 19 Jan 2010 17:38:26 +0400

frontik (0.12.2) karmic; urgency=low

  * ubuntu rebuild

 -- Andrey Tatarinov <a.tatarinov@hh.ru>  Mon, 18 Jan 2010 15:40:35 +0400

frontik (0.12.1) unstable; urgency=low

  * use correct config variable

 -- Andrey Tatarinov <a.tatarinov@hh.ru>  Fri, 15 Jan 2010 16:36:58 +0400

frontik (0.12.0) unstable; urgency=low

  * XSL support

 -- Andrey Tatarinov <a.tatarinov@hh.ru>  Fri, 15 Jan 2010 14:40:04 +0400

frontik (0.11.2) unstable; urgency=low

  * LSB info in init.d script

 -- Andrey Tatarinov <a.tatarinov@hh.ru>  Wed, 13 Jan 2010 14:51:57 +0400

frontik (0.11.1) unstable; urgency=low

  * python-tornado-util >= 0.2 dependency

 -- Andrey Tatarinov <a.tatarinov@hh.ru>  Mon, 11 Jan 2010 18:03:09 +0400

frontik (0.11.0) unstable; urgency=low

  * use tornado_util.supervisor for init.d

 -- Andrey Tatarinov <a.tatarinov@hh.ru>  Mon, 11 Jan 2010 17:19:30 +0400

frontik (0.10.13) unstable; urgency=low

  * fix again bug with daemonization

 -- Andrey Tatarinov <a.tatarinov@hh.ru>  Wed, 23 Dec 2009 15:35:39 +0400

frontik (0.10.12) unstable; urgency=low

  * отключено подавление логов для tornado.httpclient

 -- Andrey Tatarinov <a.tatarinov@hh.ru>  Wed, 23 Dec 2009 15:07:20 +0400

frontik (0.10.11) unstable; urgency=low

  * быстрая сериализация в XML

 -- Andrey Tatarinov <a.tatarinov@hh.ru>  Fri, 11 Dec 2009 17:01:06 +0400

frontik (0.10.10) unstable; urgency=low

  * фикс демонизации

 -- Andrey Tatarinov <a.tatarinov@hh.ru>  Thu, 10 Dec 2009 18:37:20 +0400

frontik (0.10.9) unstable; urgency=low

  * делать один рендеринг в строку на документ

 -- Andrey Tatarinov <a.tatarinov@hh.ru>  Thu, 10 Dec 2009 17:52:49 +0400

frontik (0.10.8) unstable; urgency=low

  * profile-friendly рефакторинг, модуль frontik.server

 -- Andrey Tatarinov <a.tatarinov@hh.ru>  Thu, 10 Dec 2009 16:58:42 +0400

frontik (0.10.7) unstable; urgency=low

  * поднять количество клиентов и количество одновременных соединений для
    HTTP-клиента

 -- Andrey Tatarinov <a.tatarinov@hh.ru>  Thu, 10 Dec 2009 14:00:57 +0400

frontik (0.10.6) unstable; urgency=low

  * logrotate для /var/log/frontik.*.log файлов

 -- Andrey Tatarinov <a.tatarinov@hh.ru>  Fri,  4 Dec 2009 18:33:58 +0400

frontik (0.10.5) unstable; urgency=low

  * разделение получение http-ответа и парсинга

 -- Andrey Tatarinov <a.tatarinov@hh.ru>  Fri,  4 Dec 2009 15:37:37 +0400

frontik (0.10.4) unstable; urgency=low

  * production-конфиг: биндиться на 0.0.0.0

 -- Andrey Tatarinov <a.tatarinov@hh.ru>  Thu,  3 Dec 2009 16:07:19 +0400

frontik (0.10.3) unstable; urgency=low

  * увеличить период автоперезагрузки с 1 миллисекунды до 1 секунды
  * опция --autoreload для отключения автоперезагрузки

 -- Andrey Tatarinov <a.tatarinov@hh.ru>  Thu,  3 Dec 2009 13:11:24 +0400

frontik (0.10.2) unstable; urgency=low

  * HH-9664: bugfix frontik.app

 -- Andrey Tatarinov <a.tatarinov@hh.ru>  Mon, 30 Nov 2009 18:23:35 +0400

frontik (0.10.1) unstable; urgency=low

  * HH-9664: отдельные log- и pid-файлы
  * HH-9664: супервизор читает конфиг в /etc

 -- Andrey Tatarinov <a.tatarinov@hh.ru>  Mon, 30 Nov 2009 18:00:28 +0400

frontik (0.10) unstable; urgency=low

  * HH-9464: /stop/ действие
  * HH-9664: /usr/bin/frontik_supervisor.py

 -- Andrey Tatarinov <a.tatarinov@hh.ru>  Mon, 30 Nov 2009 17:25:56 +0400

frontik (0.9.1) unstable; urgency=low

  * HH-9464: logrotate-конфиг

 -- Andrey Tatarinov <a.tatarinov@hh.ru>  Thu, 26 Nov 2009 14:58:08 +0400

frontik (0.9) unstable; urgency=low

  * HH-9464: вставка документа из xml-файла
  * HH-9464: /status/ с количеством отработанных страниц и сделанных
    http-запросов

 -- Andrey Tatarinov <a.tatarinov@hh.ru>  Thu, 26 Nov 2009 14:40:21 +0400

frontik (0.8) unstable; urgency=low

  * комментарий перед каждым блоком, полученным по http

 -- Andrey Tatarinov <a.tatarinov@hh.ru>  Tue, 24 Nov 2009 18:50:36 +0400

frontik (0.7.1) unstable; urgency=low

  * python-daemon dependency

 -- Andrey Tatarinov <a.tatarinov@hh.ru>  Mon, 23 Nov 2009 17:17:45 +0300

frontik (0.7) unstable; urgency=low

  * init.d script working
  * new tornado version dependency

 -- Andrey Tatarinov <a.tatarinov@hh.ru>  Mon, 23 Nov 2009 17:10:58 +0300

frontik (0.6) stable; urgency=low

  * frontik-tornado

 -- Andrey Tatarinov <a.tatarinov@hh.ru>  Wed, 18 Nov 2009 15:38:23 +0300

frontik (0.5) unstable; urgency=low

  * hh -> frontik_www

 -- Andrey Tatarinov <a.tatarinov@hh.ru>  Thu, 29 Oct 2009 14:29:59 +0300

frontik (0.4) unstable; urgency=low

  * production config in package

 -- Andrey Tatarinov <a.tatarinov@hh.ru>  Wed, 28 Oct 2009 18:38:40 +0300

frontik (0.3) unstable; urgency=low

  * config parser

 -- Andrey Tatarinov <a.tatarinov@hh.ru>  Wed, 28 Oct 2009 16:53:43 +0300

frontik (0.2) unstable; urgency=low

  * paste http-server

 -- Andrey Tatarinov <a.tatarinov@hh.ru>  Wed, 28 Oct 2009 14:11:38 +0300

frontik (0.1) unstable; urgency=low

  * Initial release

 -- Andrey Tatarinov <a.tatarinov@hh.ru>  Tue, 27 Oct 2009 14:56:55 +0300<|MERGE_RESOLUTION|>--- conflicted
+++ resolved
@@ -1,3 +1,10 @@
+frontik (0.21.2) unstable; urgency=low
+
+  * merge 'dborovikov/fuchakubutsu': asynchronous postprocess for page
+  * merge 'haxo/master': debug-mode
+
+ -- Andrey Tatarinov <a.tatarinov@hh.ru>  Mon,  5 Jul 2010 16:16:46 +0400
+
 frontik (0.21.1) unstable; urgency=low
 
   * <pre> tag for debug mode log
@@ -7,12 +14,8 @@
 frontik (0.21.0) unstable; urgency=low
 
   * merge 0.20.6fix{1,2,3}
-<<<<<<< HEAD
-  * merge 'dborovikov/fuchakubutsu': asynchronous postprocess for page
-=======
   * debug mode
   * http basic auth for noxsl and debug modes
->>>>>>> b367d052
 
  -- Dmitry Zubov <d.zubov@hh.ru> Fri, 2 Jul 2010 14:49:00 +0400
 
