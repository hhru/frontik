<<<<<<< HEAD
frontik (0.21.2~multiapp1) unstable; urgency=low

  * multi-app2 build

 -- Andrey Tatarinov <a.tatarinov@hh.ru>  Fri, 16 Jul 2010 10:33:56 +0400
=======
frontik (0.22.0) unstable; urgency=low

  * merge `origin/multi-app2`

 -- Andrey Tatarinov <a.tatarinov@hh.ru>  Mon,  9 Aug 2010 11:58:07 +0400

frontik (0.21.8) unstable; urgency=low

  * merge 0.21.6fix{1,2,3}

 -- Andrey Tatarinov <a.tatarinov@hh.ru>  Tue, 27 Jul 2010 18:16:29 +0400

frontik (0.21.7) unstable; urgency=low

  * python-tornado (>=0.2-hh19) dependency updated

 -- Pavel Trukhanov <p.trukhanov@hh.ru>  Tue, 27 Jul 2010 15:56:31 +0400

frontik (0.21.6fix3) unstable; urgency=low

  * blah, remove self.should_dec_whc = False in the end of PH constructor

 -- Andrey Tatarinov <a.tatarinov@hh.ru>  Mon, 26 Jul 2010 16:46:42 +0400

frontik (0.21.6fix2) unstable; urgency=low

  * fix working_handlers_count iteration 2

 -- Andrey Tatarinov <a.tatarinov@hh.ru>  Mon, 26 Jul 2010 16:08:26 +0400

frontik (0.21.6fix1) unstable; urgency=low

  * fix working handlers counting, debug auth broke this logic

 -- Andrey Tatarinov <a.tatarinov@hh.ru>  Mon, 26 Jul 2010 15:38:34 +0400

frontik (0.21.6) unstable; urgency=low

  * fix handler_xml.x_urlencode

 -- Andrey Tatarinov <a.tatarinov@hh.ru>  Wed, 21 Jul 2010 16:02:52 +0400

frontik (0.21.5) unstable; urgency=low

  * + AsyncGroup.add_notification()
  * handler is the first parameter for postprocessor

 -- Andrey Tatarinov <a.tatarinov@hh.ru>  Tue, 20 Jul 2010 18:29:22 +0400

frontik (0.21.4) unstable; urgency=low

  * merge 0.20.6fix{4,5}
  * use .async_callback in postprocessor execution

 -- Andrey Tatarinov <a.tatarinov@hh.ru>  Tue, 20 Jul 2010 18:10:58 +0400

frontik (0.21.3) unstable; urgency=low

  * fix frontik.doc.Doc for nodes interlaced with text behavior

 -- Andrey Tatarinov <a.tatarinov@hh.ru>  Fri, 16 Jul 2010 18:45:22 +0400
>>>>>>> 114234d5

frontik (0.21.2) unstable; urgency=low

  * merge 'dborovikov/fuchakubutsu': asynchronous postprocess for page
  * merge 'haxo/master': debug-mode

 -- Andrey Tatarinov <a.tatarinov@hh.ru>  Mon,  5 Jul 2010 16:16:46 +0400

frontik (0.21.1) unstable; urgency=low

  * <pre> tag for debug mode log

 -- Dmitry Zubov <d.zubov@hh.ru>  Fri, 02 Jul 2010 15:23:46 +0400

frontik (0.21.0) unstable; urgency=low

  * merge 0.20.6fix{1,2,3}
  * debug mode
  * http basic auth for noxsl and debug modes

 -- Dmitry Zubov <d.zubov@hh.ru> Fri, 2 Jul 2010 14:49:00 +0400

frontik (0.20.11) unstable; urgency=low

  * logging for ValueError during putting comment with debug info.

 -- Dmitry Zubov <d.zubov@hh.ru>  Wed, 23 Jun 2010 15:25:16 +0400

frontik (0.20.10) unstable; urgency=low

  * /version/ URL  

 -- Dmitry Zubov <d.zubov@hh.ru>  Wed, 16 Jun 2010 13:59:28 +0400

frontik (0.20.9) unstable; urgency=low

  * code attribute for xml error messages 

 -- Dmitry Zubov <d.zubov@hh.ru>  Mon, 07 Jun 2010 17:56:42 +0400

frontik (0.20.8) unstable; urgency=low

  * merge with 'haxo/master'
  * no xpath_find method

 -- Andrey Tatarinov <a.tatarinov@hh.ru>  Mon,  7 Jun 2010 01:33:40 +0400

frontik (0.20.7) unstable; urgency=low

  * fixed disability to get Non-ASCII urls
  * xpath_find method 

 -- Dmitry Zubov <d.zubov@hh.ru>  Thu, 03 Jun 2010 17:43:37 +0400

frontik (0.20.6fix5) unstable; urgency=low

  * turn on 502 on working_handlers_count, memory leaks otherwise

 -- Andrey Tatarinov <a.tatarinov@hh.ru>  Mon, 19 Jul 2010 18:39:36 +0400

frontik (0.20.6fix4) unstable; urgency=low

  * turn off 502 errors based on working_handlers_count
  * fix nasty error which prevented handler.finish to be called in case
    there were exception in XSLT processor

 -- Andrey Tatarinov <a.tatarinov@hh.ru>  Mon, 19 Jul 2010 14:29:32 +0400

frontik (0.20.6fix3) unstable; urgency=low

  * /types_count/ handler

 -- Andrey Tatarinov <a.tatarinov@hh.ru>  Thu, 24 Jun 2010 15:35:33 +0400

frontik (0.20.6fix2) unstable; urgency=low

  * log XSL apply times

 -- Andrey Tatarinov <a.tatarinov@hh.ru>  Wed, 16 Jun 2010 13:22:38 +0400

frontik (0.20.6fix1) unstable; urgency=low

  * pass X-Request-Id to all http requests to backends

 -- Andrey Tatarinov <a.tatarinov@hh.ru>  Thu, 10 Jun 2010 18:52:52 +0400

frontik (0.20.6) unstable; urgency=low

  * merge with 'haxo/master'

 -- Andrey Tatarinov <a.tatarinov@hh.ru>  Mon, 31 May 2010 12:46:12 +0400

frontik (0.20.5) unstable; urgency=low

  * frontik.handler.HTTPError with custom parameters `xml` for error message, `xsl` for
    transformation and `text` for plaintext response.

 -- Dmitry Zubov <d.zubov@hh.ru>  Thu, 27 May 2010 19:11:57 +0400

frontik (0.20.4) unstable; urgency=low

  *  `headers` parameter for the high level http requesting methods.

 -- Dmitry Zubov <d.zubov@hh.ru>  Thu, 27 May 2010 15:24:17 +0400

frontik (0.20.3) unstable; urgency=low

  * version bump

 -- Dmitry Zubov <d.zubov@hh.ru>  Tue, 25 May 2010 14:31:01 +0400

frontik (0.20.2) unstable; urgency=low

  * dependency from tornado >= 0.2~hh17

 -- Andrey Tatarinov <a.tatarinov@hh.ru>  Tue, 25 May 2010 16:09:39 +0400

frontik (0.20.1) unstable; urgency=low

  [ Andrey Tatarinov ]
  * merge with 'haxo/master'

  [ Dmitry Zubov ]
  * test build 

 -- Dmitry Zubov <d.zubov@hh.ru>  Tue, 25 May 2010 14:25:02 +0400

frontik (0.20.0) unstable; urgency=low

  [ Andrey Tatarinov ]
  * merge branch 'retry-count'

  [ Dmitry Zubov ]
  * make_put_request, make_delete_request methods 

 -- Dmitry Zubov <d.zubov@hh.ru>  Fri, 21 May 2010 13:49:06 +0400

frontik (0.19.7~retrycount2) unstable; urgency=low

  * sleep a little between retries

 -- Andrey Tatarinov <a.tatarinov@hh.ru>  Thu, 20 May 2010 17:44:26 +0400

frontik (0.19.7~retrycount1) unstable; urgency=low

  * add get_url_retry to frontik.handler

 -- Andrey Tatarinov <a.tatarinov@hh.ru>  Thu, 20 May 2010 16:59:53 +0400

frontik (0.19.7fix3) unstable; urgency=low

  * dependency from tornado >= 0.2~hh17

 -- Andrey Tatarinov <a.tatarinov@hh.ru>  Tue, 25 May 2010 14:52:23 +0400

frontik (0.19.7fix2) unstable; urgency=low

  * fix memory leak with cycle references with self.finish_group
  * (fix1 was already taken)

 -- Andrey Tatarinov <a.tatarinov@hh.ru>  Tue, 25 May 2010 13:33:58 +0400

frontik (0.19.7) unstable; urgency=low

  * log reason of http request failure

 -- Andrey Tatarinov <a.tatarinov@hh.ru>  Wed, 19 May 2010 14:56:07 +0400

frontik (0.19.6) unstable; urgency=low

  * fix working handlers counting (there was an error of multiple dereferencing)

 -- Andrey Tatarinov <a.tatarinov@hh.ru>  Wed, 19 May 2010 13:58:59 +0400

frontik (0.19.5) unstable; urgency=low

  * handler.PageHandler.set_plaintext_response for non-XML responses
  * fixed plaintext responses in handler._finish_page

 -- Dmitry Zubov <d.zubov@hh.ru>  Tue, 18 May 2010 16:58:42 +0400

frontik (0.19.4) unstable; urgency=low

  * workers_count -> handlers_count (fix homonymy with tornado_util option)

 -- Andrey Tatarinov <a.tatarinov@hh.ru>  Tue, 18 May 2010 16:04:54 +0400

frontik (0.19.3) unstable; urgency=low

  * add logging of current workers count when dropping request

 -- Andrey Tatarinov <a.tatarinov@hh.ru>  Tue, 18 May 2010 16:01:08 +0400

frontik (0.19.2) unstable; urgency=low

  * +TimeoutingHttpClient

 -- Andrey Tatarinov <a.tatarinov@hh.ru>  Tue, 18 May 2010 15:28:29 +0400

frontik (0.19.1) unstable; urgency=low

  * bugfix in request counting

 -- Andrey Tatarinov <a.tatarinov@hh.ru>  Tue, 18 May 2010 14:43:53 +0400

frontik (0.19.0) unstable; urgency=low

  * HH-12498 поддержан сценарий досрочного завершения формирования страницы
  * limit number of simultaneous requests

 -- Andrey Tatarinov <a.tatarinov@hh.ru>  Tue, 18 May 2010 14:28:58 +0400

frontik (0.18.0) unstable; urgency=low

  * атрибут text для случаев, когда нужно отдавать текст 
  * +frontik.handler.AsyncGroup - группировщик асинхронных запросов
  * убит frontik_www.handler.PageHandler как сущность

 -- Dmitry Zubov <d.zubov@hh.ru>  Tue, 27 Apr 2010 12:16:48 +0400

frontik (0.17.1fix1) unstable; urgency=low

  *  Замена 2 минусов в комментариях. Fix

 -- Dmitry Zubov <d.zubov@hh.ru>  Tue, 20 Apr 2010 15:06:14 +0400

frontik (0.17.1) unstable; urgency=low

  * HH-12245: frontik.handler: в случае ошибочного http-ответа комментарий с полным телом ответа внутри тега <error/>
  * атрибут `frontik` у корневого элемента, сделанный правильно
  * протоколировать ошибки импорта frontik_www.config

 --  Andrey Tatarinov <a.tatarinov@hh.ru>  Mon, 19 Apr 2010 12:51:46 +0400

frontik (0.17.0) unstable; urgency=low

  * frontik.app: выделен FrontikModuleDispatcher, загружатель страниц из python-модулей
  * frontik.handler: выделен FinishLock, убрано состояние _finishing, теперь страница завершается как только не
    остается запросов на ожидание
  * атрибут `frontik` у корневого элемента

 -- Dmitry Zubov <d.zubov@hh.ru>  Fri, 16 Apr 2010 15:45:00 +4000

frontik (0.16.8fix2) unstable; urgency=low

  * https://jira.hh.ru/browse/HH-12119

 -- Dmitry Zubov <d.zubov@hh.ru>  Tue, 06 Apr 2010 17:31:41 +0400

frontik (0.16.8fix1) unstable; urgency=low

  * Управление заголовком Content-Type

 -- Dmitry Zubov <d.zubov@hh.ru>  Mon, 05 Apr 2010 14:38:37 +0400

frontik (0.16.8) unstable; urgency=low

  * bump!

 -- Dmitry Zubov <d.zubov@hh.ru>  Mon, 05 Apr 2010 14:01:18 +0400

frontik (0.16.7) unstable; urgency=low

  * Управление заголовком Content-Type

 -- Dmitry Zubov <d.zubov@hh.ru>  Mon, 05 Apr 2010 13:44:39 +0400

frontik (0.16.7) unstable; urgency=low

  * Проверка на наличие XML_root и XSL_root для нормальной работы
    frontikr-negotiations

 -- Dmitry Zubov <d.zubov@hh.ru>  Tue, 30 Mar 2010 13:44:33 +0400

frontik (0.16.6) unstable; urgency=low

  * Порт по умолчанию 9300 

 -- Dmitry Zubov <d.zubov@hh.ru>  Fri, 26 Mar 2010 15:05:26 +0300

frontik (0.16.5) unstable; urgency=low

  * создавать новый AsyncHTTPClient на каждый запрос
  * зависимость от нового python-tornado=0.2~hh11
  * + тест на вставку XML-файлов из файловой системы
  * + buider для Doc.put

 -- Dmitry Zubov <d.zubov@hh.ru>  Thu, 25 Mar 2010 17:59:24 +0400

frontik (0.16.4) unstable; urgency=low

  * frontik.handler.{get,post}_url: +{connect,request}_timeout parameter

 -- Andrey Tatarinov <a.tatarinov@hh.ru>  Mon, 22 Mar 2010 17:51:46 +0400

frontik (0.16.3) unstable; urgency=low

  * bugfix frontik.handler.xml_from_file

 -- Andrey Tatarinov <a.tatarinov@hh.ru>  Mon, 22 Mar 2010 16:54:53 +0400

frontik (0.16.2) unstable; urgency=low

  * значение по умолчанию для опции app_package = "frontik_www"
  * fix frontik.app.init_app_package in case app_dir == None

 -- Andrey Tatarinov <a.tatarinov@hh.ru>  Mon, 22 Mar 2010 14:37:14 +0400

frontik (0.16.1) unstable; urgency=low

  * рефакторинг frontik.app/frontik.handler

 -- Andrey Tatarinov <a.tatarinov@hh.ru>  Fri, 19 Mar 2010 17:15:07 +0400

frontik (0.15.3) unstable; urgency=low

  * changed get_page and post_page callback internal proccessing. 

 -- Dmitry Zubov <d.zubov@hh.ru>  Thu, 18 Mar 2010 16:19:24 +0300

frontik (0.15.2fixi2) unstable; urgency=low

  * Fixed `make_mfd` 

 -- Dmitry Zubov <d.zubov@hh.ru>  Fri, 12 Mar 2010 16:27:57 +0300

frontik (0.15.2fix1) unstable; urgency=low

  * Fixed `None` placeholders and more 

 -- Dmitry Zubov <d.zubov@hh.ru>  Fri, 12 Mar 2010 12:35:39 +0300

frontik (0.15.2) unstable; urgency=low

  * Improved callback function for get_url and post_url

 -- Dmitry Zubov <d.zubov@hh.ru>  Thu, 11 Mar 2010 16:37:22 +0300

frontik (0.15.1) unstable; urgency=low

  * post_url can post files 

 -- Dmitry Zubov <d.zubov@hh.ru>  Thu, 11 Mar 2010 14:51:43 +0300

frontik (0.15) unstable; urgency=low

  * watch for xsl includes for autoreload
  * fix integration test port selection

 -- Andrey Tatarinov <a.tatarinov@hh.ru>  Tue,  9 Mar 2010 18:12:41 +0400

frontik (0.14.2) unstable; urgency=low

  * callback function for get_url and post_url

 -- Dmitry Zubov <d.zubov@hh.ru>  Tue, 09 Mar 2010 13:52:35 +0300

frontik (0.14.1) unstable; urgency=low

  * +put_url/get_url
  * fix make_url

 -- Andrey Tatarinov <a.tatarinov@hh.ru>  Thu,  4 Mar 2010 21:20:15 +0400

frontik (0.13.2) unstable; urgency=low

  * Ability to use defferent from frontik-www app

 -- Dmitry Zubov <d.zubov@hh.ru>  Fri, 05 Mar 2010 16:43:19 +0300

frontik (0.13.1) unstable; urgency=low

  * HH-10688 autoreload for XML/XSL and config files

 -- Andrey Tatarinov <a.tatarinov@hh.ru>  Tue,  2 Mar 2010 13:46:04 +0400

frontik (0.12.11) unstable; urgency=low

  * HH-10898 fix major memory leak in frontik due to caching of
    unique-per-request handlers

 -- Andrey Tatarinov <a.tatarinov@hh.ru>  Fri, 12 Feb 2010 20:28:41 +0400

frontik (0.12.10) unstable; urgency=low

  * tornado-util >= 0.2.8

 -- Andrey Tatarinov <a.tatarinov@hh.ru>  Thu, 11 Feb 2010 18:56:22 +0300

frontik (0.12.9) unstable; urgency=low

  * version bump

 -- Dmitry Zubov <d.zubov@hh.ru>  Thu, 11 Feb 2010 18:56:22 +0300

frontik (0.12.8) unstable; urgency=low

  * correct tornado, tornado-util dependecies
  * bug fixes 

 -- Dmitry Zubov <d.zubov@hh.ru>  Thu, 11 Feb 2010 18:45:51 +0300

frontik (0.12.7) unstable; urgency=low

  * version bump

 -- Andrey Tatarinov <a.tatarinov@hh.ru>  Thu, 28 Jan 2010 17:25:14 +0400

frontik (0.12.6) unstable; urgency=low

  * do not use document_root setting in production

 -- Andrey Tatarinov <a.tatarinov@hh.ru>  Thu, 21 Jan 2010 16:39:41 +0400

frontik (0.12.5) unstable; urgency=low

  * add comment with filename in .xml_from_file

 -- Andrey Tatarinov <a.tatarinov@hh.ru>  Wed, 20 Jan 2010 16:37:36 +0400

frontik (0.12.4) unstable; urgency=low

  * sane error logging

 -- Andrey Tatarinov <a.tatarinov@hh.ru>  Tue, 19 Jan 2010 18:26:36 +0400

frontik (0.12.3) unstable; urgency=low

  * fix repository; karmic -> unstable

 -- Andrey Tatarinov <a.tatarinov@hh.ru>  Tue, 19 Jan 2010 17:38:26 +0400

frontik (0.12.2) karmic; urgency=low

  * ubuntu rebuild

 -- Andrey Tatarinov <a.tatarinov@hh.ru>  Mon, 18 Jan 2010 15:40:35 +0400

frontik (0.12.1) unstable; urgency=low

  * use correct config variable

 -- Andrey Tatarinov <a.tatarinov@hh.ru>  Fri, 15 Jan 2010 16:36:58 +0400

frontik (0.12.0) unstable; urgency=low

  * XSL support

 -- Andrey Tatarinov <a.tatarinov@hh.ru>  Fri, 15 Jan 2010 14:40:04 +0400

frontik (0.11.2) unstable; urgency=low

  * LSB info in init.d script

 -- Andrey Tatarinov <a.tatarinov@hh.ru>  Wed, 13 Jan 2010 14:51:57 +0400

frontik (0.11.1) unstable; urgency=low

  * python-tornado-util >= 0.2 dependency

 -- Andrey Tatarinov <a.tatarinov@hh.ru>  Mon, 11 Jan 2010 18:03:09 +0400

frontik (0.11.0) unstable; urgency=low

  * use tornado_util.supervisor for init.d

 -- Andrey Tatarinov <a.tatarinov@hh.ru>  Mon, 11 Jan 2010 17:19:30 +0400

frontik (0.10.13) unstable; urgency=low

  * fix again bug with daemonization

 -- Andrey Tatarinov <a.tatarinov@hh.ru>  Wed, 23 Dec 2009 15:35:39 +0400

frontik (0.10.12) unstable; urgency=low

  * отключено подавление логов для tornado.httpclient

 -- Andrey Tatarinov <a.tatarinov@hh.ru>  Wed, 23 Dec 2009 15:07:20 +0400

frontik (0.10.11) unstable; urgency=low

  * быстрая сериализация в XML

 -- Andrey Tatarinov <a.tatarinov@hh.ru>  Fri, 11 Dec 2009 17:01:06 +0400

frontik (0.10.10) unstable; urgency=low

  * фикс демонизации

 -- Andrey Tatarinov <a.tatarinov@hh.ru>  Thu, 10 Dec 2009 18:37:20 +0400

frontik (0.10.9) unstable; urgency=low

  * делать один рендеринг в строку на документ

 -- Andrey Tatarinov <a.tatarinov@hh.ru>  Thu, 10 Dec 2009 17:52:49 +0400

frontik (0.10.8) unstable; urgency=low

  * profile-friendly рефакторинг, модуль frontik.server

 -- Andrey Tatarinov <a.tatarinov@hh.ru>  Thu, 10 Dec 2009 16:58:42 +0400

frontik (0.10.7) unstable; urgency=low

  * поднять количество клиентов и количество одновременных соединений для
    HTTP-клиента

 -- Andrey Tatarinov <a.tatarinov@hh.ru>  Thu, 10 Dec 2009 14:00:57 +0400

frontik (0.10.6) unstable; urgency=low

  * logrotate для /var/log/frontik.*.log файлов

 -- Andrey Tatarinov <a.tatarinov@hh.ru>  Fri,  4 Dec 2009 18:33:58 +0400

frontik (0.10.5) unstable; urgency=low

  * разделение получение http-ответа и парсинга

 -- Andrey Tatarinov <a.tatarinov@hh.ru>  Fri,  4 Dec 2009 15:37:37 +0400

frontik (0.10.4) unstable; urgency=low

  * production-конфиг: биндиться на 0.0.0.0

 -- Andrey Tatarinov <a.tatarinov@hh.ru>  Thu,  3 Dec 2009 16:07:19 +0400

frontik (0.10.3) unstable; urgency=low

  * увеличить период автоперезагрузки с 1 миллисекунды до 1 секунды
  * опция --autoreload для отключения автоперезагрузки

 -- Andrey Tatarinov <a.tatarinov@hh.ru>  Thu,  3 Dec 2009 13:11:24 +0400

frontik (0.10.2) unstable; urgency=low

  * HH-9664: bugfix frontik.app

 -- Andrey Tatarinov <a.tatarinov@hh.ru>  Mon, 30 Nov 2009 18:23:35 +0400

frontik (0.10.1) unstable; urgency=low

  * HH-9664: отдельные log- и pid-файлы
  * HH-9664: супервизор читает конфиг в /etc

 -- Andrey Tatarinov <a.tatarinov@hh.ru>  Mon, 30 Nov 2009 18:00:28 +0400

frontik (0.10) unstable; urgency=low

  * HH-9464: /stop/ действие
  * HH-9664: /usr/bin/frontik_supervisor.py

 -- Andrey Tatarinov <a.tatarinov@hh.ru>  Mon, 30 Nov 2009 17:25:56 +0400

frontik (0.9.1) unstable; urgency=low

  * HH-9464: logrotate-конфиг

 -- Andrey Tatarinov <a.tatarinov@hh.ru>  Thu, 26 Nov 2009 14:58:08 +0400

frontik (0.9) unstable; urgency=low

  * HH-9464: вставка документа из xml-файла
  * HH-9464: /status/ с количеством отработанных страниц и сделанных
    http-запросов

 -- Andrey Tatarinov <a.tatarinov@hh.ru>  Thu, 26 Nov 2009 14:40:21 +0400

frontik (0.8) unstable; urgency=low

  * комментарий перед каждым блоком, полученным по http

 -- Andrey Tatarinov <a.tatarinov@hh.ru>  Tue, 24 Nov 2009 18:50:36 +0400

frontik (0.7.1) unstable; urgency=low

  * python-daemon dependency

 -- Andrey Tatarinov <a.tatarinov@hh.ru>  Mon, 23 Nov 2009 17:17:45 +0300

frontik (0.7) unstable; urgency=low

  * init.d script working
  * new tornado version dependency

 -- Andrey Tatarinov <a.tatarinov@hh.ru>  Mon, 23 Nov 2009 17:10:58 +0300

frontik (0.6) stable; urgency=low

  * frontik-tornado

 -- Andrey Tatarinov <a.tatarinov@hh.ru>  Wed, 18 Nov 2009 15:38:23 +0300

frontik (0.5) unstable; urgency=low

  * hh -> frontik_www

 -- Andrey Tatarinov <a.tatarinov@hh.ru>  Thu, 29 Oct 2009 14:29:59 +0300

frontik (0.4) unstable; urgency=low

  * production config in package

 -- Andrey Tatarinov <a.tatarinov@hh.ru>  Wed, 28 Oct 2009 18:38:40 +0300

frontik (0.3) unstable; urgency=low

  * config parser

 -- Andrey Tatarinov <a.tatarinov@hh.ru>  Wed, 28 Oct 2009 16:53:43 +0300

frontik (0.2) unstable; urgency=low

  * paste http-server

 -- Andrey Tatarinov <a.tatarinov@hh.ru>  Wed, 28 Oct 2009 14:11:38 +0300

frontik (0.1) unstable; urgency=low

  * Initial release

 -- Andrey Tatarinov <a.tatarinov@hh.ru>  Tue, 27 Oct 2009 14:56:55 +0300<|MERGE_RESOLUTION|>--- conflicted
+++ resolved
@@ -1,10 +1,9 @@
-<<<<<<< HEAD
-frontik (0.21.2~multiapp1) unstable; urgency=low
-
-  * multi-app2 build
-
- -- Andrey Tatarinov <a.tatarinov@hh.ru>  Fri, 16 Jul 2010 10:33:56 +0400
-=======
+frontik (1.0.0rc1) unstable; urgency=low
+
+  * 
+
+ --
+
 frontik (0.22.0) unstable; urgency=low
 
   * merge `origin/multi-app2`
@@ -66,7 +65,12 @@
   * fix frontik.doc.Doc for nodes interlaced with text behavior
 
  -- Andrey Tatarinov <a.tatarinov@hh.ru>  Fri, 16 Jul 2010 18:45:22 +0400
->>>>>>> 114234d5
+
+frontik (0.21.2~multiapp1) unstable; urgency=low
+
+  * multi-app2 build
+
+ -- Andrey Tatarinov <a.tatarinov@hh.ru>  Fri, 16 Jul 2010 10:33:56 +0400
 
 frontik (0.21.2) unstable; urgency=low
 
