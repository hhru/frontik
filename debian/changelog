--- conflicted
+++ resolved
@@ -1,10 +1,9 @@
-<<<<<<< HEAD
 frontik (0.21.7) unstable; urgency=low
 
   * python-tornado (>=0.2-hh19) dependency updated
 
  -- Pavel Trukhanov <p.trukhanov@hh.ru>  Tue, 27 Jul 2010 15:56:31 +0400
-=======
+
 frontik (0.21.6fix3) unstable; urgency=low
 
   * blah, remove self.should_dec_whc = False in the end of PH constructor
@@ -22,7 +21,6 @@
   * fix working handlers counting, debug auth broke this logic
 
  -- Andrey Tatarinov <a.tatarinov@hh.ru>  Mon, 26 Jul 2010 15:38:34 +0400
->>>>>>> 727d6dbd
 
 frontik (0.21.6) unstable; urgency=low
 
