frontik (2.15.5) unstable; urgency=low

<<<<<<< HEAD
  * HH-31508 mock repository support

 -- Alexander Shaposhnikov <a.shaposhnikov@hh.ru>  Mon, 28 Jan 2013 19:16:43 +0400
=======
  * HH-30159 Fix problem when displaying multiline response to feedback

 -- Alexey Anisimov <a.anisimov@hh.ru>  Tue, 29 Jan 2013 12:58:56 +0400
>>>>>>> 2a6c76d8

frontik (2.15.4) unstable; urgency=low

  [ Andrey Sumin ]
  * HH-31250 debug page improvements
  * HH-26920 added 204 code processing

 -- Vasily Katraev (hh.ru) <v.katraev@hh.ru>  Fri, 25 Jan 2013 11:47:23 +0400

frontik (2.15.3) unstable; urgency=low

  * HH-29111 testing infrastructure

 -- Alexander Shaposhnikov <a.shaposhnikov@hh.ru>  Sun, 20 Jan 2013 20:34:29 +0400

frontik (2.15.2) unstable; urgency=low

  * HH-28576 implement infrastructure for directories watching

 -- Andrey Sumin <an.sumin@hh.ru>  Fri, 14 Dec 2012 20:23:02 +0400

frontik (2.15.1) unstable; urgency=low

  * fix debug profile for json (ajax) responses

 -- Pavel Trukhanov <p.trukhanov@hh.ru>  Mon, 10 Dec 2012 18:24:52 +0400

frontik (2.15.0) unstable; urgency=low

  [ Andrey Sumin ]
  * debug profile mode with stages timings pop-up

  [ Pavel Trukhanov ]
  * net info in debug

 -- Pavel Trukhanov <p.trukhanov@hh.ru>  Wed, 28 Nov 2012 12:28:14 +0400

frontik (2.14.1) unstable; urgency=low

  * HH-30365 json replaced with simplejson [a.petruhin]

 -- Pertsev Alexei <oeermanz@gmail.com>  Fri, 30 Nov 2012 16:20:04 +0400

frontik (2.14.0) unstable; urgency=low

  [ Andrey Sumin ]
  * HH-28791 display version info and cur req in debug log 

 -- Vasily Katraev (hh.ru) <v.katraev@hh.ru>  Thu, 04 Oct 2012 16:28:52 +0400

frontik (2.13.3) unstable; urgency=low

  [ Andrey Sumin ]
  * HH-28214 copy.deepcopy xml from cache for lxml thread safety

 -- Andrey Sumin <an.sumin@hh.ru>  Tue, 02 Oct 2012 15:31:51 +0400

frontik (2.13.2) unstable; urgency=low

  * HH-28714 write Monik-stages log entry

 -- Andrey Sumin <an.sumin@hh.ru>  Wed, 26 Sep 2012 12:59:48 +0400

frontik (2.13.1) unstable; urgency=low

  [ Andrey Sumin ]
  * HH-27375 enable json and protobuf request/response logging on debug page, various debug page improvements
  * HH-28812 fix HH-24363 to enable debug log passing in production

 -- Andrey Sumin <an.sumin@hh.ru>  Mon, 24 Sep 2012 11:41:04 +0400

frontik (2.13.0) unstable; urgency=low

  [ Andrey Sumin ]
  * HH-24363 implement passing debug log from services called by frontik app (debug=pass parameter)

  [ Vasily Katraev ]
  * HH-26775 introduce 'No job in 10 seconds' message
  * fixes for GELF logging HH-25681

  [ Pavel Trukhanov ]
  * HH-21428 fix FutureWarning

  [ Georgiy Danschin ]
  * HH-26489 fix error in need_finish condition

 -- Andrey Sumin <an.sumin@hh.ru>  Tue, 18 Sep 2012 13:11:56 +0400

frontik (2.12.0) unstable; urgency=low

  [ Pavel Trukhanov ]
  * copy.deepcopy on xml before xslt
  * queue.get with tiemout in jobs.py
  * test_integration_non_debug_mode.test_basic_auth_fail_on_wrong_pass fixed

  [ Mikhail Sabourenkov ]
  * log size of received data

  [ Pavel Trukhanov ]
  [ Vasily Katraev ]
  * graypy log impl

 -- Vasily Katraev (hh.ru) <v.katraev@hh.ru>  Thu, 29 Mar 2012 13:56:28 +0400

frontik (2.11.0) unstable; urgency=low

  [ Vasily Katraev ]
  * python 2.7 support

  [ Georgiy Danschin ]
  * HH-23510 syslog fix 

  [ Pavel Trukhanov ]
  * cache limit per app impl
  * applying xslt in thread pool

 -- Pavel Trukhanov <p.trukhanov@hh.ru>  Thu, 22 Dec 2011 17:14:07 +0300

frontik (2.10.0) unstable; urgency=low

  [ Pavel Trukhanov ]
  * cdata stripping disabled
  * mistypping fixed
  * response parse error handling refactored
  * syslog facility option added
  * fast_tests

  [ Vasily Katraev ]
  * HH-22355 headers for allowed methods added and some logging
  * HH-22355 405 with allow headers for put, options, delete added
  * HH-19902 version handler and  version bump added
  * HH-22780 tests for exceptions with any codes
  * HH-21436 cleanup xscript functions

  [ Georgiy Danschin ]
  * HH-16162 Syslog message length maximum limit

 -- Vasily Katraev (hh.ru) <v.katraev@hh.ru>  Tue, 15 Nov 2011 14:13:59 +0300

frontik (2.9.0) unstable; urgency=low

  [ Pavel Trukhanov ]
  * HH-19174 common timeouts multiplier impl 
  * HH-13736 fix url dispatchin and some new tests 
  * HH-18871 default suppressed httpclient logger actualized
  * HH-19227 mutable default values cleaned 
  * HH-18673 "200 ok" status for debug page always

  [ Ivan Fedorov ]
  * HH-20190 Import original adisp 
  * HH-20148 return HTTP-code 405 for not implemented methods in pages
  * HH-19491 remove old release script
  * HH-20190 adisp support  

  [ Andrey Tatarinov ]
  * drop python-tornado (< 2) dependency

  [ Vasily Katraev ]
  * HH-20427 Syntax error in magic import + unit test for it 
  * HH-20629 ENCODE_TEMPLATE fix + test cover and additional tests
  * HH-20306 enables to add zeroes and False parametres 
  * HH-20233 xslt error_log pretty logging now 
  * HH-20594 added messages from xslt processing into log 
  * HH-20553 removing comments with source from frontik xml
  * HH-20647 no hardcoded encoding in tornado2.0 - it's in frontik now 
  * HH-20623 fixed show_response_error
  * HH-16448 actualizing frontik.cfg - need only to choose application
  * HH-19723 Fnish exception and error with data processing methods, with tests 

 -- Vasily Katraev (hh.ru) <v.katraev@hh.ru>  Tue, 02 Aug 2011 12:40:43 +0400

frontik (2.8.0) unstable; urgency=low

  * frontik 2.8.0 with new tornado and url rewrites

 -- Pavel Trukhanov <p.trukhanov@hh.ru>  Mon, 21 Mar 2011 18:29:17 +0300

frontik (2.7.1) unstable; urgency=low

  * bugfix HH-12382

 -- Mike Sub <m.saburenkov@hh.ru>  Tue, 30 Nov 2010 15:01:09 +0300

frontik (2.7.0) unstable; urgency=low

  * add put,delete methods to handler

 -- Mike Sub <m.saburenkov@hh.ru>  Tue, 30 Nov 2010 14:43:26 +0300

frontik (2.6.4) unstable; urgency=low

  * Bugfix fot get_url_retry

 -- Andrew Sumin <AndrewSumin@gmail.com>  Sun, 14 Nov 2010 12:40:01 +0300

frontik (2.6.3) unstable; urgency=low

  * UI fix, now support debug=@__text__ for highlight

 -- Andrew Sumin <AndrewSumin@gmail.com>  Sat, 13 Nov 2010 15:25:46 +0300

frontik (2.6.2) unstable; urgency=low

  * put back tornado.options.options.debug
  * some UI improvement

 -- Andrew Sumin <AndrewSumin@gmail.com>  Thu, 11 Nov 2010 17:03:02 +0300

frontik (2.6.1) unstable; urgency=low

  * unicode query params
  * remove check "debug mode" from config, we check it in require_debug_access

 -- Andrew Sumin <AndrewSumin@gmail.com>  Thu, 11 Nov 2010 14:06:04 +0300

frontik (2.6.0) unstable; urgency=low

  * Now frontik has awesome debug HH-15291

 -- Andrew Sumin <AndrewSumin@gmail.com>  Sun, 07 Nov 2010 20:23:22 +0300

frontik (2.5.0) unstable; urgency=low

  * HH-16589 implemented HEAD = GET w/o body

 -- Pavel Trukhanov <p.trukhanov@hh.ru>  Tue, 09 Nov 2010 19:19:37 +0300

frontik (2.4.2) unstable; urgency=low

  * HH-16103 fixed

 -- Pavel Trukhanov <p.trukhanov@hh.ru>  Wed, 27 Oct 2010 21:19:14 +0400

frontik (2.4.1) unstable; urgency=low

  * production config reverted

 -- Pavel Trukhanov <p.trukhanov@hh.ru>  Wed, 27 Oct 2010 13:30:10 +0400

frontik (2.4.0) unstable; urgency=low

  * threaded jobs added, and threaded xslt impl

 -- Pavel Trukhanov <p.trukhanov@hh.ru>  Mon, 25 Oct 2010 23:18:37 +0400

frontik (2.3.4) unstable; urgency=low

  * Syslog simplified, according to http://github.com/hhru/frontik/commit/5951e476eb36ef251d78cbf2a4ac7e37eb386ca8#commitcomment-174850 

 -- Dmitry Zubov <d.zubov@hh.ru>  Fri, 22 Oct 2010 16:24:03 +0400

frontik (2.3.3) unstable; urgency=low

  * fixed error in handling request with wrong app

 -- Pavel Trukhanov <p.trukhanov@hh.ru>  Fri, 22 Oct 2010 15:47:11 +0400

frontik (2.3.2) unstable; urgency=low

  * Sending log messages to syslog

 -- Dmitry Zubov <d.zubov@hh.ru>  Tue, 19 Oct 2010 16:57:58 +0400

frontik (2.3.1) unstable; urgency=low

  [ Andrew Sumin ]
  * Fix tornado dependency

  [ Pavel Trukhanov ]
  * debianized

 -- Pavel Trukhanov <p.trukhanov@hh.ru>  Tue, 12 Oct 2010 14:40:55 +0400

frontik (2.3.0) unstable; urgency=low

  * Connvert if 'xml' word in Content-type
  * Convert to object if Content-type has 'json'

 -- Andrew Sumin <AndrewSumin@hh.ru>  Mon, 27 Sep 2010 13:12:42 +0400

frontik (2.2.3) unstable; urgency=low

  * log errors on importing app.config. http://github.com/hhru/frontik/issues#issue/12
  * fixed logging

 -- Dmitry Zubov <d.zubov@hh.ru>  Tue, 30 Sep 2010 15:04:37 +0400

frontik (2.2.2) unstable; urgency=low

  * Last commit was bad idea noxsl == !apply_xsl

 -- Andrew Sumin <AndrewSumin@hh.ru>  Wed, 22 Sep 2010 16:04:37 +0400

frontik (2.2.1) unstable; urgency=low

  * In noxsl mode we always send xml
  * Set content-type application/xml
  * Add status noxsl

 -- Andrew Sumin <AndrewSumin@hh.ru>  Wed, 22 Sep 2010 14:56:27 +0400

frontik (2.2.0) unstable; urgency=low

  * changed dependencies: tornado_util =>0.3

 -- Mike Sub <m.saburenkov@hh.ru>  Wed, 15 Sep 2010 17:29:22 +0400

frontik (2.1.0) unstable; urgency=low

  * Add content-type arg in post_url

 -- Mike Sub <m.saburenkov@hh.ru>  Wed, 15 Sep 2010 12:28:16 +0400

frontik (2.0.3) unstable; urgency=low

  * Fixing consequences of triple-reverting.

 -- Mike Sub <mikesub@mikesub.vaio>  Mon, 13 Sep 2010 18:48:11 +0400

frontik (2.0.2) unstable; urgency=low

  * Bug fix File "/usr/lib/pymodules/python2.6/frontik/handler.py", line 355, in _fetch_request_response callback(xml, response)

 -- Andrew Sumin <AndrewSumin@hh.ru>  Mon, 13 Sep 2010 18:03:24 +0400

frontik (2.0.1) unstable; urgency=low

  * Bug fix, shor error from backend in response xml

 -- Andrew Sumin <AndrewSumin@hh.ru>  Mon, 13 Sep 2010 15:47:22 +0400

frontik (2.0.0) unstable; urgency=low

  * backcompatibility is broken:
  * - require text/xml or application/xml content-types for parsing incoming xml
  * - POST page request goes to get_post instead of get_page

 -- Mikhail Sabourenkov <m.saburenkov@hh.ru>  Mon, 06 Sep 2010 18:47:04 +0400

frontik (1.2.3) lucid; urgency=low

  * stage page fixed

 -- Pavel Trukhanov <p.trukhanov@hh.ru>  Fri, 03 Sep 2010 21:02:06 +0400

frontik (1.2.2) lucid; urgency=low

  * stage 'page' added

 -- Pavel Trukhanov <p.trukhanov@hh.ru>  Fri, 03 Sep 2010 19:59:18 +0400

frontik (1.2.1) unstable; urgency=low

  * stages in logging added

 -- Pavel Trukhanov <p.trukhanov@hh.ru>  Fri, 03 Sep 2010 19:22:58 +0400

frontik (1.2.0) unstable; urgency=low

  * AsyncGroup +name parameter

 -- Andrey Tatarinov <a.tatarinov@hh.ru>  Mon, 30 Aug 2010 20:37:02 +0400

frontik (1.1.4) unstable; urgency=low

  * dependency from tornado >= 1.0.1~hh4

 -- Pavel Trukhanov <p.trukhanov@hh.ru>  Wed, 25 Aug 2010 16:56:04 +0400

frontik (1.1.3) unstable; urgency=low

  * fix control file

 -- Andrey Tatarinov <a.tatarinov@hh.ru>  Tue, 17 Aug 2010 17:29:43 +0400

frontik (1.1.2) unstable; urgency=low

  * fixed memory leak in DebugPageHandler
  * dependency from tornado >= 1.0.1~hh1

 -- Andrey Tatarinov <a.tatarinov@hh.ru>  Tue, 17 Aug 2010 17:25:59 +0400

frontik (1.1.1) unstable; urgency=low

  * bugfix in debug mode specification

 -- Andrey Tatarinov <a.tatarinov@hh.ru>  Mon, 16 Aug 2010 19:38:33 +0400

frontik (1.1.0) unstable; urgency=low

  * ?debug=1 shows entire log of page building
  * ?nopost=1 new parameter: do not apply postprocessor
  * merge delayed whc refactoring
  * fix logging in frontik.magic_imp when file was not found

 -- Andrey Tatarinov <a.tatarinov@hh.ru>  Mon, 16 Aug 2010 18:46:36 +0400

frontik (1.0.0rc1) unstable; urgency=low

  * first build

 -- Andrey Tatarinov <a.tatarinov@hh.ru>  Wed, 11 Aug 2010 16:46:53 +0400

frontik (0.22.0) unstable; urgency=low

  * merge `origin/multi-app2`

 -- Andrey Tatarinov <a.tatarinov@hh.ru>  Mon,  9 Aug 2010 11:58:07 +0400

frontik (0.21.8) unstable; urgency=low

  * merge 0.21.6fix{1,2,3}

 -- Andrey Tatarinov <a.tatarinov@hh.ru>  Tue, 27 Jul 2010 18:16:29 +0400

frontik (0.21.7) unstable; urgency=low

  * python-tornado (>=0.2-hh19) dependency updated

 -- Pavel Trukhanov <p.trukhanov@hh.ru>  Tue, 27 Jul 2010 15:56:31 +0400

frontik (0.21.6fix3) unstable; urgency=low

  * blah, remove self.should_dec_whc = False in the end of PH constructor

 -- Andrey Tatarinov <a.tatarinov@hh.ru>  Mon, 26 Jul 2010 16:46:42 +0400

frontik (0.21.6fix2) unstable; urgency=low

  * fix working_handlers_count iteration 2

 -- Andrey Tatarinov <a.tatarinov@hh.ru>  Mon, 26 Jul 2010 16:08:26 +0400

frontik (0.21.6fix1) unstable; urgency=low

  * fix working handlers counting, debug auth broke this logic

 -- Andrey Tatarinov <a.tatarinov@hh.ru>  Mon, 26 Jul 2010 15:38:34 +0400

frontik (0.21.6) unstable; urgency=low

  * fix handler_xml.x_urlencode

 -- Andrey Tatarinov <a.tatarinov@hh.ru>  Wed, 21 Jul 2010 16:02:52 +0400

frontik (0.21.5) unstable; urgency=low

  * + AsyncGroup.add_notification()
  * handler is the first parameter for postprocessor

 -- Andrey Tatarinov <a.tatarinov@hh.ru>  Tue, 20 Jul 2010 18:29:22 +0400

frontik (0.21.4) unstable; urgency=low

  * merge 0.20.6fix{4,5}
  * use .async_callback in postprocessor execution

 -- Andrey Tatarinov <a.tatarinov@hh.ru>  Tue, 20 Jul 2010 18:10:58 +0400

frontik (0.21.3) unstable; urgency=low

  * fix frontik.doc.Doc for nodes interlaced with text behavior

 -- Andrey Tatarinov <a.tatarinov@hh.ru>  Fri, 16 Jul 2010 18:45:22 +0400

frontik (0.21.2~multiapp1) unstable; urgency=low

  * multi-app2 build

 -- Andrey Tatarinov <a.tatarinov@hh.ru>  Fri, 16 Jul 2010 10:33:56 +0400

frontik (0.21.2) unstable; urgency=low

  * merge 'dborovikov/fuchakubutsu': asynchronous postprocess for page
  * merge 'haxo/master': debug-mode

 -- Andrey Tatarinov <a.tatarinov@hh.ru>  Mon,  5 Jul 2010 16:16:46 +0400

frontik (0.21.1) unstable; urgency=low

  * <pre> tag for debug mode log

 -- Dmitry Zubov <d.zubov@hh.ru>  Fri, 02 Jul 2010 15:23:46 +0400

frontik (0.21.0) unstable; urgency=low

  * merge 0.20.6fix{1,2,3}
  * debug mode
  * http basic auth for noxsl and debug modes

 -- Dmitry Zubov <d.zubov@hh.ru> Fri, 2 Jul 2010 14:49:00 +0400

frontik (0.20.11) unstable; urgency=low

  * logging for ValueError during putting comment with debug info.

 -- Dmitry Zubov <d.zubov@hh.ru>  Wed, 23 Jun 2010 15:25:16 +0400

frontik (0.20.10) unstable; urgency=low

  * /version/ URL  

 -- Dmitry Zubov <d.zubov@hh.ru>  Wed, 16 Jun 2010 13:59:28 +0400

frontik (0.20.9) unstable; urgency=low

  * code attribute for xml error messages 

 -- Dmitry Zubov <d.zubov@hh.ru>  Mon, 07 Jun 2010 17:56:42 +0400

frontik (0.20.8) unstable; urgency=low

  * merge with 'haxo/master'
  * no xpath_find method

 -- Andrey Tatarinov <a.tatarinov@hh.ru>  Mon,  7 Jun 2010 01:33:40 +0400

frontik (0.20.7) unstable; urgency=low

  * fixed disability to get Non-ASCII urls
  * xpath_find method 

 -- Dmitry Zubov <d.zubov@hh.ru>  Thu, 03 Jun 2010 17:43:37 +0400

frontik (0.20.6fix5) unstable; urgency=low

  * turn on 502 on working_handlers_count, memory leaks otherwise

 -- Andrey Tatarinov <a.tatarinov@hh.ru>  Mon, 19 Jul 2010 18:39:36 +0400

frontik (0.20.6fix4) unstable; urgency=low

  * turn off 502 errors based on working_handlers_count
  * fix nasty error which prevented handler.finish to be called in case
    there were exception in XSLT processor

 -- Andrey Tatarinov <a.tatarinov@hh.ru>  Mon, 19 Jul 2010 14:29:32 +0400

frontik (0.20.6fix3) unstable; urgency=low

  * /types_count/ handler

 -- Andrey Tatarinov <a.tatarinov@hh.ru>  Thu, 24 Jun 2010 15:35:33 +0400

frontik (0.20.6fix2) unstable; urgency=low

  * log XSL apply times

 -- Andrey Tatarinov <a.tatarinov@hh.ru>  Wed, 16 Jun 2010 13:22:38 +0400

frontik (0.20.6fix1) unstable; urgency=low

  * pass X-Request-Id to all http requests to backends

 -- Andrey Tatarinov <a.tatarinov@hh.ru>  Thu, 10 Jun 2010 18:52:52 +0400

frontik (0.20.6) unstable; urgency=low

  * merge with 'haxo/master'

 -- Andrey Tatarinov <a.tatarinov@hh.ru>  Mon, 31 May 2010 12:46:12 +0400

frontik (0.20.5) unstable; urgency=low

  * frontik.handler.HTTPError with custom parameters `xml` for error message, `xsl` for
    transformation and `text` for plaintext response.

 -- Dmitry Zubov <d.zubov@hh.ru>  Thu, 27 May 2010 19:11:57 +0400

frontik (0.20.4) unstable; urgency=low

  *  `headers` parameter for the high level http requesting methods.

 -- Dmitry Zubov <d.zubov@hh.ru>  Thu, 27 May 2010 15:24:17 +0400

frontik (0.20.3) unstable; urgency=low

  * version bump

 -- Dmitry Zubov <d.zubov@hh.ru>  Tue, 25 May 2010 14:31:01 +0400

frontik (0.20.2) unstable; urgency=low

  * dependency from tornado >= 0.2~hh17

 -- Andrey Tatarinov <a.tatarinov@hh.ru>  Tue, 25 May 2010 16:09:39 +0400

frontik (0.20.1) unstable; urgency=low

  [ Andrey Tatarinov ]
  * merge with 'haxo/master'

  [ Dmitry Zubov ]
  * test build 

 -- Dmitry Zubov <d.zubov@hh.ru>  Tue, 25 May 2010 14:25:02 +0400

frontik (0.20.0) unstable; urgency=low

  [ Andrey Tatarinov ]
  * merge branch 'retry-count'

  [ Dmitry Zubov ]
  * make_put_request, make_delete_request methods 

 -- Dmitry Zubov <d.zubov@hh.ru>  Fri, 21 May 2010 13:49:06 +0400

frontik (0.19.7~retrycount2) unstable; urgency=low

  * sleep a little between retries

 -- Andrey Tatarinov <a.tatarinov@hh.ru>  Thu, 20 May 2010 17:44:26 +0400

frontik (0.19.7~retrycount1) unstable; urgency=low

  * add get_url_retry to frontik.handler

 -- Andrey Tatarinov <a.tatarinov@hh.ru>  Thu, 20 May 2010 16:59:53 +0400

frontik (0.19.7fix3) unstable; urgency=low

  * dependency from tornado >= 0.2~hh17

 -- Andrey Tatarinov <a.tatarinov@hh.ru>  Tue, 25 May 2010 14:52:23 +0400

frontik (0.19.7fix2) unstable; urgency=low

  * fix memory leak with cycle references with self.finish_group
  * (fix1 was already taken)

 -- Andrey Tatarinov <a.tatarinov@hh.ru>  Tue, 25 May 2010 13:33:58 +0400

frontik (0.19.7) unstable; urgency=low

  * log reason of http request failure

 -- Andrey Tatarinov <a.tatarinov@hh.ru>  Wed, 19 May 2010 14:56:07 +0400

frontik (0.19.6) unstable; urgency=low

  * fix working handlers counting (there was an error of multiple dereferencing)

 -- Andrey Tatarinov <a.tatarinov@hh.ru>  Wed, 19 May 2010 13:58:59 +0400

frontik (0.19.5) unstable; urgency=low

  * handler.PageHandler.set_plaintext_response for non-XML responses
  * fixed plaintext responses in handler._finish_page

 -- Dmitry Zubov <d.zubov@hh.ru>  Tue, 18 May 2010 16:58:42 +0400

frontik (0.19.4) unstable; urgency=low

  * workers_count -> handlers_count (fix homonymy with tornado_util option)

 -- Andrey Tatarinov <a.tatarinov@hh.ru>  Tue, 18 May 2010 16:04:54 +0400

frontik (0.19.3) unstable; urgency=low

  * add logging of current workers count when dropping request

 -- Andrey Tatarinov <a.tatarinov@hh.ru>  Tue, 18 May 2010 16:01:08 +0400

frontik (0.19.2) unstable; urgency=low

  * +TimeoutingHttpClient

 -- Andrey Tatarinov <a.tatarinov@hh.ru>  Tue, 18 May 2010 15:28:29 +0400

frontik (0.19.1) unstable; urgency=low

  * bugfix in request counting

 -- Andrey Tatarinov <a.tatarinov@hh.ru>  Tue, 18 May 2010 14:43:53 +0400

frontik (0.19.0) unstable; urgency=low

  * HH-12498 поддержан сценарий досрочного завершения формирования страницы
  * limit number of simultaneous requests

 -- Andrey Tatarinov <a.tatarinov@hh.ru>  Tue, 18 May 2010 14:28:58 +0400

frontik (0.18.0) unstable; urgency=low

  * атрибут text для случаев, когда нужно отдавать текст 
  * +frontik.handler.AsyncGroup - группировщик асинхронных запросов
  * убит frontik_www.handler.PageHandler как сущность

 -- Dmitry Zubov <d.zubov@hh.ru>  Tue, 27 Apr 2010 12:16:48 +0400

frontik (0.17.1fix1) unstable; urgency=low

  *  Замена 2 минусов в комментариях. Fix

 -- Dmitry Zubov <d.zubov@hh.ru>  Tue, 20 Apr 2010 15:06:14 +0400

frontik (0.17.1) unstable; urgency=low

  * HH-12245: frontik.handler: в случае ошибочного http-ответа комментарий с полным телом ответа внутри тега <error/>
  * атрибут `frontik` у корневого элемента, сделанный правильно
  * протоколировать ошибки импорта frontik_www.config

 --  Andrey Tatarinov <a.tatarinov@hh.ru>  Mon, 19 Apr 2010 12:51:46 +0400

frontik (0.17.0) unstable; urgency=low

  * frontik.app: выделен FrontikModuleDispatcher, загружатель страниц из python-модулей
  * frontik.handler: выделен FinishLock, убрано состояние _finishing, теперь страница завершается как только не
    остается запросов на ожидание
  * атрибут `frontik` у корневого элемента

 -- Dmitry Zubov <d.zubov@hh.ru>  Fri, 16 Apr 2010 15:45:00 +4000

frontik (0.16.8fix2) unstable; urgency=low

  * https://jira.hh.ru/browse/HH-12119

 -- Dmitry Zubov <d.zubov@hh.ru>  Tue, 06 Apr 2010 17:31:41 +0400

frontik (0.16.8fix1) unstable; urgency=low

  * Управление заголовком Content-Type

 -- Dmitry Zubov <d.zubov@hh.ru>  Mon, 05 Apr 2010 14:38:37 +0400

frontik (0.16.8) unstable; urgency=low

  * bump!

 -- Dmitry Zubov <d.zubov@hh.ru>  Mon, 05 Apr 2010 14:01:18 +0400

frontik (0.16.7) unstable; urgency=low

  * Управление заголовком Content-Type

 -- Dmitry Zubov <d.zubov@hh.ru>  Mon, 05 Apr 2010 13:44:39 +0400

frontik (0.16.7) unstable; urgency=low

  * Проверка на наличие XML_root и XSL_root для нормальной работы
    frontikr-negotiations

 -- Dmitry Zubov <d.zubov@hh.ru>  Tue, 30 Mar 2010 13:44:33 +0400

frontik (0.16.6) unstable; urgency=low

  * Порт по умолчанию 9300 

 -- Dmitry Zubov <d.zubov@hh.ru>  Fri, 26 Mar 2010 15:05:26 +0300

frontik (0.16.5) unstable; urgency=low

  * создавать новый AsyncHTTPClient на каждый запрос
  * зависимость от нового python-tornado=0.2~hh11
  * + тест на вставку XML-файлов из файловой системы
  * + buider для Doc.put

 -- Dmitry Zubov <d.zubov@hh.ru>  Thu, 25 Mar 2010 17:59:24 +0400

frontik (0.16.4) unstable; urgency=low

  * frontik.handler.{get,post}_url: +{connect,request}_timeout parameter

 -- Andrey Tatarinov <a.tatarinov@hh.ru>  Mon, 22 Mar 2010 17:51:46 +0400

frontik (0.16.3) unstable; urgency=low

  * bugfix frontik.handler.xml_from_file

 -- Andrey Tatarinov <a.tatarinov@hh.ru>  Mon, 22 Mar 2010 16:54:53 +0400

frontik (0.16.2) unstable; urgency=low

  * значение по умолчанию для опции app_package = "frontik_www"
  * fix frontik.app.init_app_package in case app_dir == None

 -- Andrey Tatarinov <a.tatarinov@hh.ru>  Mon, 22 Mar 2010 14:37:14 +0400

frontik (0.16.1) unstable; urgency=low

  * рефакторинг frontik.app/frontik.handler

 -- Andrey Tatarinov <a.tatarinov@hh.ru>  Fri, 19 Mar 2010 17:15:07 +0400

frontik (0.15.3) unstable; urgency=low

  * changed get_page and post_page callback internal proccessing. 

 -- Dmitry Zubov <d.zubov@hh.ru>  Thu, 18 Mar 2010 16:19:24 +0300

frontik (0.15.2fixi2) unstable; urgency=low

  * Fixed `make_mfd` 

 -- Dmitry Zubov <d.zubov@hh.ru>  Fri, 12 Mar 2010 16:27:57 +0300

frontik (0.15.2fix1) unstable; urgency=low

  * Fixed `None` placeholders and more 

 -- Dmitry Zubov <d.zubov@hh.ru>  Fri, 12 Mar 2010 12:35:39 +0300

frontik (0.15.2) unstable; urgency=low

  * Improved callback function for get_url and post_url

 -- Dmitry Zubov <d.zubov@hh.ru>  Thu, 11 Mar 2010 16:37:22 +0300

frontik (0.15.1) unstable; urgency=low

  * post_url can post files 

 -- Dmitry Zubov <d.zubov@hh.ru>  Thu, 11 Mar 2010 14:51:43 +0300

frontik (0.15) unstable; urgency=low

  * watch for xsl includes for autoreload
  * fix integration test port selection

 -- Andrey Tatarinov <a.tatarinov@hh.ru>  Tue,  9 Mar 2010 18:12:41 +0400

frontik (0.14.2) unstable; urgency=low

  * callback function for get_url and post_url

 -- Dmitry Zubov <d.zubov@hh.ru>  Tue, 09 Mar 2010 13:52:35 +0300

frontik (0.14.1) unstable; urgency=low

  * +put_url/get_url
  * fix make_url

 -- Andrey Tatarinov <a.tatarinov@hh.ru>  Thu,  4 Mar 2010 21:20:15 +0400

frontik (0.13.2) unstable; urgency=low

  * Ability to use defferent from frontik-www app

 -- Dmitry Zubov <d.zubov@hh.ru>  Fri, 05 Mar 2010 16:43:19 +0300

frontik (0.13.1) unstable; urgency=low

  * HH-10688 autoreload for XML/XSL and config files

 -- Andrey Tatarinov <a.tatarinov@hh.ru>  Tue,  2 Mar 2010 13:46:04 +0400

frontik (0.12.11) unstable; urgency=low

  * HH-10898 fix major memory leak in frontik due to caching of
    unique-per-request handlers

 -- Andrey Tatarinov <a.tatarinov@hh.ru>  Fri, 12 Feb 2010 20:28:41 +0400

frontik (0.12.10) unstable; urgency=low

  * tornado-util >= 0.2.8

 -- Andrey Tatarinov <a.tatarinov@hh.ru>  Thu, 11 Feb 2010 18:56:22 +0300

frontik (0.12.9) unstable; urgency=low

  * version bump

 -- Dmitry Zubov <d.zubov@hh.ru>  Thu, 11 Feb 2010 18:56:22 +0300

frontik (0.12.8) unstable; urgency=low

  * correct tornado, tornado-util dependecies
  * bug fixes 

 -- Dmitry Zubov <d.zubov@hh.ru>  Thu, 11 Feb 2010 18:45:51 +0300

frontik (0.12.7) unstable; urgency=low

  * version bump

 -- Andrey Tatarinov <a.tatarinov@hh.ru>  Thu, 28 Jan 2010 17:25:14 +0400

frontik (0.12.6) unstable; urgency=low

  * do not use document_root setting in production

 -- Andrey Tatarinov <a.tatarinov@hh.ru>  Thu, 21 Jan 2010 16:39:41 +0400

frontik (0.12.5) unstable; urgency=low

  * add comment with filename in .xml_from_file

 -- Andrey Tatarinov <a.tatarinov@hh.ru>  Wed, 20 Jan 2010 16:37:36 +0400

frontik (0.12.4) unstable; urgency=low

  * sane error logging

 -- Andrey Tatarinov <a.tatarinov@hh.ru>  Tue, 19 Jan 2010 18:26:36 +0400

frontik (0.12.3) unstable; urgency=low

  * fix repository; karmic -> unstable

 -- Andrey Tatarinov <a.tatarinov@hh.ru>  Tue, 19 Jan 2010 17:38:26 +0400

frontik (0.12.2) karmic; urgency=low

  * ubuntu rebuild

 -- Andrey Tatarinov <a.tatarinov@hh.ru>  Mon, 18 Jan 2010 15:40:35 +0400

frontik (0.12.1) unstable; urgency=low

  * use correct config variable

 -- Andrey Tatarinov <a.tatarinov@hh.ru>  Fri, 15 Jan 2010 16:36:58 +0400

frontik (0.12.0) unstable; urgency=low

  * XSL support

 -- Andrey Tatarinov <a.tatarinov@hh.ru>  Fri, 15 Jan 2010 14:40:04 +0400

frontik (0.11.2) unstable; urgency=low

  * LSB info in init.d script

 -- Andrey Tatarinov <a.tatarinov@hh.ru>  Wed, 13 Jan 2010 14:51:57 +0400

frontik (0.11.1) unstable; urgency=low

  * python-tornado-util >= 0.2 dependency

 -- Andrey Tatarinov <a.tatarinov@hh.ru>  Mon, 11 Jan 2010 18:03:09 +0400

frontik (0.11.0) unstable; urgency=low

  * use tornado_util.supervisor for init.d

 -- Andrey Tatarinov <a.tatarinov@hh.ru>  Mon, 11 Jan 2010 17:19:30 +0400

frontik (0.10.13) unstable; urgency=low

  * fix again bug with daemonization

 -- Andrey Tatarinov <a.tatarinov@hh.ru>  Wed, 23 Dec 2009 15:35:39 +0400

frontik (0.10.12) unstable; urgency=low

  * отключено подавление логов для tornado.httpclient

 -- Andrey Tatarinov <a.tatarinov@hh.ru>  Wed, 23 Dec 2009 15:07:20 +0400

frontik (0.10.11) unstable; urgency=low

  * быстрая сериализация в XML

 -- Andrey Tatarinov <a.tatarinov@hh.ru>  Fri, 11 Dec 2009 17:01:06 +0400

frontik (0.10.10) unstable; urgency=low

  * фикс демонизации

 -- Andrey Tatarinov <a.tatarinov@hh.ru>  Thu, 10 Dec 2009 18:37:20 +0400

frontik (0.10.9) unstable; urgency=low

  * делать один рендеринг в строку на документ

 -- Andrey Tatarinov <a.tatarinov@hh.ru>  Thu, 10 Dec 2009 17:52:49 +0400

frontik (0.10.8) unstable; urgency=low

  * profile-friendly рефакторинг, модуль frontik.server

 -- Andrey Tatarinov <a.tatarinov@hh.ru>  Thu, 10 Dec 2009 16:58:42 +0400

frontik (0.10.7) unstable; urgency=low

  * поднять количество клиентов и количество одновременных соединений для
    HTTP-клиента

 -- Andrey Tatarinov <a.tatarinov@hh.ru>  Thu, 10 Dec 2009 14:00:57 +0400

frontik (0.10.6) unstable; urgency=low

  * logrotate для /var/log/frontik.*.log файлов

 -- Andrey Tatarinov <a.tatarinov@hh.ru>  Fri,  4 Dec 2009 18:33:58 +0400

frontik (0.10.5) unstable; urgency=low

  * разделение получение http-ответа и парсинга

 -- Andrey Tatarinov <a.tatarinov@hh.ru>  Fri,  4 Dec 2009 15:37:37 +0400

frontik (0.10.4) unstable; urgency=low

  * production-конфиг: биндиться на 0.0.0.0

 -- Andrey Tatarinov <a.tatarinov@hh.ru>  Thu,  3 Dec 2009 16:07:19 +0400

frontik (0.10.3) unstable; urgency=low

  * увеличить период автоперезагрузки с 1 миллисекунды до 1 секунды
  * опция --autoreload для отключения автоперезагрузки

 -- Andrey Tatarinov <a.tatarinov@hh.ru>  Thu,  3 Dec 2009 13:11:24 +0400

frontik (0.10.2) unstable; urgency=low

  * HH-9664: bugfix frontik.app

 -- Andrey Tatarinov <a.tatarinov@hh.ru>  Mon, 30 Nov 2009 18:23:35 +0400

frontik (0.10.1) unstable; urgency=low

  * HH-9664: отдельные log- и pid-файлы
  * HH-9664: супервизор читает конфиг в /etc

 -- Andrey Tatarinov <a.tatarinov@hh.ru>  Mon, 30 Nov 2009 18:00:28 +0400

frontik (0.10) unstable; urgency=low

  * HH-9464: /stop/ действие
  * HH-9664: /usr/bin/frontik_supervisor.py

 -- Andrey Tatarinov <a.tatarinov@hh.ru>  Mon, 30 Nov 2009 17:25:56 +0400

frontik (0.9.1) unstable; urgency=low

  * HH-9464: logrotate-конфиг

 -- Andrey Tatarinov <a.tatarinov@hh.ru>  Thu, 26 Nov 2009 14:58:08 +0400

frontik (0.9) unstable; urgency=low

  * HH-9464: вставка документа из xml-файла
  * HH-9464: /status/ с количеством отработанных страниц и сделанных
    http-запросов

 -- Andrey Tatarinov <a.tatarinov@hh.ru>  Thu, 26 Nov 2009 14:40:21 +0400

frontik (0.8) unstable; urgency=low

  * комментарий перед каждым блоком, полученным по http

 -- Andrey Tatarinov <a.tatarinov@hh.ru>  Tue, 24 Nov 2009 18:50:36 +0400

frontik (0.7.1) unstable; urgency=low

  * python-daemon dependency

 -- Andrey Tatarinov <a.tatarinov@hh.ru>  Mon, 23 Nov 2009 17:17:45 +0300

frontik (0.7) unstable; urgency=low

  * init.d script working
  * new tornado version dependency

 -- Andrey Tatarinov <a.tatarinov@hh.ru>  Mon, 23 Nov 2009 17:10:58 +0300

frontik (0.6) stable; urgency=low

  * frontik-tornado

 -- Andrey Tatarinov <a.tatarinov@hh.ru>  Wed, 18 Nov 2009 15:38:23 +0300

frontik (0.5) unstable; urgency=low

  * hh -> frontik_www

 -- Andrey Tatarinov <a.tatarinov@hh.ru>  Thu, 29 Oct 2009 14:29:59 +0300

frontik (0.4) unstable; urgency=low

  * production config in package

 -- Andrey Tatarinov <a.tatarinov@hh.ru>  Wed, 28 Oct 2009 18:38:40 +0300

frontik (0.3) unstable; urgency=low

  * config parser

 -- Andrey Tatarinov <a.tatarinov@hh.ru>  Wed, 28 Oct 2009 16:53:43 +0300

frontik (0.2) unstable; urgency=low

  * paste http-server

 -- Andrey Tatarinov <a.tatarinov@hh.ru>  Wed, 28 Oct 2009 14:11:38 +0300

frontik (0.1) unstable; urgency=low

  * Initial release

 -- Andrey Tatarinov <a.tatarinov@hh.ru>  Tue, 27 Oct 2009 14:56:55 +0300<|MERGE_RESOLUTION|>--- conflicted
+++ resolved
@@ -1,14 +1,14 @@
+frontik (2.16.0) unstable; urgency=low
+
+  * HH-31508 mock repository support
+
+ -- Alexander Shaposhnikov <a.shaposhnikov@hh.ru>  Mon, 28 Jan 2013 19:16:43 +0400
+
 frontik (2.15.5) unstable; urgency=low
 
-<<<<<<< HEAD
-  * HH-31508 mock repository support
-
- -- Alexander Shaposhnikov <a.shaposhnikov@hh.ru>  Mon, 28 Jan 2013 19:16:43 +0400
-=======
   * HH-30159 Fix problem when displaying multiline response to feedback
 
  -- Alexey Anisimov <a.anisimov@hh.ru>  Tue, 29 Jan 2013 12:58:56 +0400
->>>>>>> 2a6c76d8
 
 frontik (2.15.4) unstable; urgency=low
 
