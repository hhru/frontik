--- conflicted
+++ resolved
@@ -1,4 +1,9 @@
-<<<<<<< HEAD
+frontik (0.21.4) unstable; urgency=low
+
+  * merge 0.20.6fix4
+
+ --
+
 frontik (0.21.3) unstable; urgency=low
 
   * fix frontik.doc.Doc for nodes interlaced with text behavior
@@ -57,7 +62,7 @@
   * xpath_find method 
 
  -- Dmitry Zubov <d.zubov@hh.ru>  Thu, 03 Jun 2010 17:43:37 +0400
-=======
+
 frontik (0.20.6fix4) unstable; urgency=low
 
   * turn off 502 errors based on working_handlers_count
@@ -65,7 +70,6 @@
     there were exception in XSLT processor
 
  -- Andrey Tatarinov <a.tatarinov@hh.ru>  Mon, 19 Jul 2010 14:29:32 +0400
->>>>>>> 8c699946
 
 frontik (0.20.6fix3) unstable; urgency=low
 
