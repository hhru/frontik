<<<<<<< HEAD
frontik (0.20.1) unstable; urgency=low

  * merge with 'haxo/master'

 -- Andrey Tatarinov <a.tatarinov@hh.ru>  Fri, 21 May 2010 14:50:59 +0400

frontik (0.20.0) unstable; urgency=low

  [ Andrey Tatarinov ]
  * merge branch 'retry-count'

  [ Dmitry Zubov ]
  * make_put_request, make_delete_request methods 

 -- Dmitry Zubov <d.zubov@hh.ru>  Fri, 21 May 2010 13:49:06 +0400

frontik (0.19.7~retrycount2) unstable; urgency=low

  * sleep a little between retries

 -- Andrey Tatarinov <a.tatarinov@hh.ru>  Thu, 20 May 2010 17:44:26 +0400

frontik (0.19.7~retrycount1) unstable; urgency=low

  * add get_url_retry to frontik.handler

 -- Andrey Tatarinov <a.tatarinov@hh.ru>  Thu, 20 May 2010 16:59:53 +0400
=======
frontik (0.19.7fix3) unstable; urgency=low

  * dependency from tornado >= 0.2~hh17

 -- Andrey Tatarinov <a.tatarinov@hh.ru>  Tue, 25 May 2010 14:52:23 +0400

frontik (0.19.7fix2) unstable; urgency=low

  * fix memory leak with cycle references with self.finish_group
  * (fix1 was already taken)

 -- Andrey Tatarinov <a.tatarinov@hh.ru>  Tue, 25 May 2010 13:33:58 +0400
>>>>>>> 9c2d38ae

frontik (0.19.7) unstable; urgency=low

  * log reason of http request failure

 -- Andrey Tatarinov <a.tatarinov@hh.ru>  Wed, 19 May 2010 14:56:07 +0400

frontik (0.19.6) unstable; urgency=low

  * fix working handlers counting (there was an error of multiple dereferencing)

 -- Andrey Tatarinov <a.tatarinov@hh.ru>  Wed, 19 May 2010 13:58:59 +0400

frontik (0.19.5) unstable; urgency=low

  * handler.PageHandler.set_plaintext_response for non-XML responses
  * fixed plaintext responses in handler._finish_page

 -- Dmitry Zubov <d.zubov@hh.ru>  Tue, 18 May 2010 16:58:42 +0400

frontik (0.19.4) unstable; urgency=low

  * workers_count -> handlers_count (fix homonymy with tornado_util option)

 -- Andrey Tatarinov <a.tatarinov@hh.ru>  Tue, 18 May 2010 16:04:54 +0400

frontik (0.19.3) unstable; urgency=low

  * add logging of current workers count when dropping request

 -- Andrey Tatarinov <a.tatarinov@hh.ru>  Tue, 18 May 2010 16:01:08 +0400

frontik (0.19.2) unstable; urgency=low

  * +TimeoutingHttpClient

 -- Andrey Tatarinov <a.tatarinov@hh.ru>  Tue, 18 May 2010 15:28:29 +0400

frontik (0.19.1) unstable; urgency=low

  * bugfix in request counting

 -- Andrey Tatarinov <a.tatarinov@hh.ru>  Tue, 18 May 2010 14:43:53 +0400

frontik (0.19.0) unstable; urgency=low

  * HH-12498 поддержан сценарий досрочного завершения формирования страницы
  * limit number of simultaneous requests

 -- Andrey Tatarinov <a.tatarinov@hh.ru>  Tue, 18 May 2010 14:28:58 +0400

frontik (0.18.0) unstable; urgency=low

  * атрибут text для случаев, когда нужно отдавать текст 
  * +frontik.handler.AsyncGroup - группировщик асинхронных запросов
  * убит frontik_www.handler.PageHandler как сущность

 -- Dmitry Zubov <d.zubov@hh.ru>  Tue, 27 Apr 2010 12:16:48 +0400

frontik (0.17.1fix1) unstable; urgency=low

  *  Замена 2 минусов в комментариях. Fix

 -- Dmitry Zubov <d.zubov@hh.ru>  Tue, 20 Apr 2010 15:06:14 +0400

frontik (0.17.1) unstable; urgency=low

  * HH-12245: frontik.handler: в случае ошибочного http-ответа комментарий с полным телом ответа внутри тега <error/>
  * атрибут `frontik` у корневого элемента, сделанный правильно
  * протоколировать ошибки импорта frontik_www.config

 --  Andrey Tatarinov <a.tatarinov@hh.ru>  Mon, 19 Apr 2010 12:51:46 +0400

frontik (0.17.0) unstable; urgency=low

  * frontik.app: выделен FrontikModuleDispatcher, загружатель страниц из python-модулей
  * frontik.handler: выделен FinishLock, убрано состояние _finishing, теперь страница завершается как только не
    остается запросов на ожидание
  * атрибут `frontik` у корневого элемента

 -- Dmitry Zubov <d.zubov@hh.ru>  Fri, 16 Apr 2010 15:45:00 +4000

frontik (0.16.8fix2) unstable; urgency=low

  * https://jira.hh.ru/browse/HH-12119

 -- Dmitry Zubov <d.zubov@hh.ru>  Tue, 06 Apr 2010 17:31:41 +0400

frontik (0.16.8fix1) unstable; urgency=low

  * Управление заголовком Content-Type

 -- Dmitry Zubov <d.zubov@hh.ru>  Mon, 05 Apr 2010 14:38:37 +0400

frontik (0.16.8) unstable; urgency=low

  * bump!

 -- Dmitry Zubov <d.zubov@hh.ru>  Mon, 05 Apr 2010 14:01:18 +0400

frontik (0.16.7) unstable; urgency=low

  * Управление заголовком Content-Type

 -- Dmitry Zubov <d.zubov@hh.ru>  Mon, 05 Apr 2010 13:44:39 +0400

frontik (0.16.7) unstable; urgency=low

  * Проверка на наличие XML_root и XSL_root для нормальной работы
    frontikr-negotiations

 -- Dmitry Zubov <d.zubov@hh.ru>  Tue, 30 Mar 2010 13:44:33 +0400

frontik (0.16.6) unstable; urgency=low

  * Порт по умолчанию 9300 

 -- Dmitry Zubov <d.zubov@hh.ru>  Fri, 26 Mar 2010 15:05:26 +0300

frontik (0.16.5) unstable; urgency=low

  * создавать новый AsyncHTTPClient на каждый запрос
  * зависимость от нового python-tornado=0.2~hh11
  * + тест на вставку XML-файлов из файловой системы
  * + buider для Doc.put

 -- Dmitry Zubov <d.zubov@hh.ru>  Thu, 25 Mar 2010 17:59:24 +0400

frontik (0.16.4) unstable; urgency=low

  * frontik.handler.{get,post}_url: +{connect,request}_timeout parameter

 -- Andrey Tatarinov <a.tatarinov@hh.ru>  Mon, 22 Mar 2010 17:51:46 +0400

frontik (0.16.3) unstable; urgency=low

  * bugfix frontik.handler.xml_from_file

 -- Andrey Tatarinov <a.tatarinov@hh.ru>  Mon, 22 Mar 2010 16:54:53 +0400

frontik (0.16.2) unstable; urgency=low

  * значение по умолчанию для опции app_package = "frontik_www"
  * fix frontik.app.init_app_package in case app_dir == None

 -- Andrey Tatarinov <a.tatarinov@hh.ru>  Mon, 22 Mar 2010 14:37:14 +0400

frontik (0.16.1) unstable; urgency=low

  * рефакторинг frontik.app/frontik.handler

 -- Andrey Tatarinov <a.tatarinov@hh.ru>  Fri, 19 Mar 2010 17:15:07 +0400

frontik (0.15.3) unstable; urgency=low

  * changed get_page and post_page callback internal proccessing. 

 -- Dmitry Zubov <d.zubov@hh.ru>  Thu, 18 Mar 2010 16:19:24 +0300

frontik (0.15.2fixi2) unstable; urgency=low

  * Fixed `make_mfd` 

 -- Dmitry Zubov <d.zubov@hh.ru>  Fri, 12 Mar 2010 16:27:57 +0300

frontik (0.15.2fix1) unstable; urgency=low

  * Fixed `None` placeholders and more 

 -- Dmitry Zubov <d.zubov@hh.ru>  Fri, 12 Mar 2010 12:35:39 +0300

frontik (0.15.2) unstable; urgency=low

  * Improved callback function for get_url and post_url

 -- Dmitry Zubov <d.zubov@hh.ru>  Thu, 11 Mar 2010 16:37:22 +0300

frontik (0.15.1) unstable; urgency=low

  * post_url can post files 

 -- Dmitry Zubov <d.zubov@hh.ru>  Thu, 11 Mar 2010 14:51:43 +0300

frontik (0.15) unstable; urgency=low

  * watch for xsl includes for autoreload
  * fix integration test port selection

 -- Andrey Tatarinov <a.tatarinov@hh.ru>  Tue,  9 Mar 2010 18:12:41 +0400

frontik (0.14.2) unstable; urgency=low

  * callback function for get_url and post_url

 -- Dmitry Zubov <d.zubov@hh.ru>  Tue, 09 Mar 2010 13:52:35 +0300

frontik (0.14.1) unstable; urgency=low

  * +put_url/get_url
  * fix make_url

 -- Andrey Tatarinov <a.tatarinov@hh.ru>  Thu,  4 Mar 2010 21:20:15 +0400

frontik (0.13.2) unstable; urgency=low

  * Ability to use defferent from frontik-www app

 -- Dmitry Zubov <d.zubov@hh.ru>  Fri, 05 Mar 2010 16:43:19 +0300

frontik (0.13.1) unstable; urgency=low

  * HH-10688 autoreload for XML/XSL and config files

 -- Andrey Tatarinov <a.tatarinov@hh.ru>  Tue,  2 Mar 2010 13:46:04 +0400

frontik (0.12.11) unstable; urgency=low

  * HH-10898 fix major memory leak in frontik due to caching of
    unique-per-request handlers

 -- Andrey Tatarinov <a.tatarinov@hh.ru>  Fri, 12 Feb 2010 20:28:41 +0400

frontik (0.12.10) unstable; urgency=low

  * tornado-util >= 0.2.8

 -- Andrey Tatarinov <a.tatarinov@hh.ru>  Thu, 11 Feb 2010 18:56:22 +0300

frontik (0.12.9) unstable; urgency=low

  * version bump

 -- Dmitry Zubov <d.zubov@hh.ru>  Thu, 11 Feb 2010 18:56:22 +0300

frontik (0.12.8) unstable; urgency=low

  * correct tornado, tornado-util dependecies
  * bug fixes 

 -- Dmitry Zubov <d.zubov@hh.ru>  Thu, 11 Feb 2010 18:45:51 +0300

frontik (0.12.7) unstable; urgency=low

  * version bump

 -- Andrey Tatarinov <a.tatarinov@hh.ru>  Thu, 28 Jan 2010 17:25:14 +0400

frontik (0.12.6) unstable; urgency=low

  * do not use document_root setting in production

 -- Andrey Tatarinov <a.tatarinov@hh.ru>  Thu, 21 Jan 2010 16:39:41 +0400

frontik (0.12.5) unstable; urgency=low

  * add comment with filename in .xml_from_file

 -- Andrey Tatarinov <a.tatarinov@hh.ru>  Wed, 20 Jan 2010 16:37:36 +0400

frontik (0.12.4) unstable; urgency=low

  * sane error logging

 -- Andrey Tatarinov <a.tatarinov@hh.ru>  Tue, 19 Jan 2010 18:26:36 +0400

frontik (0.12.3) unstable; urgency=low

  * fix repository; karmic -> unstable

 -- Andrey Tatarinov <a.tatarinov@hh.ru>  Tue, 19 Jan 2010 17:38:26 +0400

frontik (0.12.2) karmic; urgency=low

  * ubuntu rebuild

 -- Andrey Tatarinov <a.tatarinov@hh.ru>  Mon, 18 Jan 2010 15:40:35 +0400

frontik (0.12.1) unstable; urgency=low

  * use correct config variable

 -- Andrey Tatarinov <a.tatarinov@hh.ru>  Fri, 15 Jan 2010 16:36:58 +0400

frontik (0.12.0) unstable; urgency=low

  * XSL support

 -- Andrey Tatarinov <a.tatarinov@hh.ru>  Fri, 15 Jan 2010 14:40:04 +0400

frontik (0.11.2) unstable; urgency=low

  * LSB info in init.d script

 -- Andrey Tatarinov <a.tatarinov@hh.ru>  Wed, 13 Jan 2010 14:51:57 +0400

frontik (0.11.1) unstable; urgency=low

  * python-tornado-util >= 0.2 dependency

 -- Andrey Tatarinov <a.tatarinov@hh.ru>  Mon, 11 Jan 2010 18:03:09 +0400

frontik (0.11.0) unstable; urgency=low

  * use tornado_util.supervisor for init.d

 -- Andrey Tatarinov <a.tatarinov@hh.ru>  Mon, 11 Jan 2010 17:19:30 +0400

frontik (0.10.13) unstable; urgency=low

  * fix again bug with daemonization

 -- Andrey Tatarinov <a.tatarinov@hh.ru>  Wed, 23 Dec 2009 15:35:39 +0400

frontik (0.10.12) unstable; urgency=low

  * отключено подавление логов для tornado.httpclient

 -- Andrey Tatarinov <a.tatarinov@hh.ru>  Wed, 23 Dec 2009 15:07:20 +0400

frontik (0.10.11) unstable; urgency=low

  * быстрая сериализация в XML

 -- Andrey Tatarinov <a.tatarinov@hh.ru>  Fri, 11 Dec 2009 17:01:06 +0400

frontik (0.10.10) unstable; urgency=low

  * фикс демонизации

 -- Andrey Tatarinov <a.tatarinov@hh.ru>  Thu, 10 Dec 2009 18:37:20 +0400

frontik (0.10.9) unstable; urgency=low

  * делать один рендеринг в строку на документ

 -- Andrey Tatarinov <a.tatarinov@hh.ru>  Thu, 10 Dec 2009 17:52:49 +0400

frontik (0.10.8) unstable; urgency=low

  * profile-friendly рефакторинг, модуль frontik.server

 -- Andrey Tatarinov <a.tatarinov@hh.ru>  Thu, 10 Dec 2009 16:58:42 +0400

frontik (0.10.7) unstable; urgency=low

  * поднять количество клиентов и количество одновременных соединений для
    HTTP-клиента

 -- Andrey Tatarinov <a.tatarinov@hh.ru>  Thu, 10 Dec 2009 14:00:57 +0400

frontik (0.10.6) unstable; urgency=low

  * logrotate для /var/log/frontik.*.log файлов

 -- Andrey Tatarinov <a.tatarinov@hh.ru>  Fri,  4 Dec 2009 18:33:58 +0400

frontik (0.10.5) unstable; urgency=low

  * разделение получение http-ответа и парсинга

 -- Andrey Tatarinov <a.tatarinov@hh.ru>  Fri,  4 Dec 2009 15:37:37 +0400

frontik (0.10.4) unstable; urgency=low

  * production-конфиг: биндиться на 0.0.0.0

 -- Andrey Tatarinov <a.tatarinov@hh.ru>  Thu,  3 Dec 2009 16:07:19 +0400

frontik (0.10.3) unstable; urgency=low

  * увеличить период автоперезагрузки с 1 миллисекунды до 1 секунды
  * опция --autoreload для отключения автоперезагрузки

 -- Andrey Tatarinov <a.tatarinov@hh.ru>  Thu,  3 Dec 2009 13:11:24 +0400

frontik (0.10.2) unstable; urgency=low

  * HH-9664: bugfix frontik.app

 -- Andrey Tatarinov <a.tatarinov@hh.ru>  Mon, 30 Nov 2009 18:23:35 +0400

frontik (0.10.1) unstable; urgency=low

  * HH-9664: отдельные log- и pid-файлы
  * HH-9664: супервизор читает конфиг в /etc

 -- Andrey Tatarinov <a.tatarinov@hh.ru>  Mon, 30 Nov 2009 18:00:28 +0400

frontik (0.10) unstable; urgency=low

  * HH-9464: /stop/ действие
  * HH-9664: /usr/bin/frontik_supervisor.py

 -- Andrey Tatarinov <a.tatarinov@hh.ru>  Mon, 30 Nov 2009 17:25:56 +0400

frontik (0.9.1) unstable; urgency=low

  * HH-9464: logrotate-конфиг

 -- Andrey Tatarinov <a.tatarinov@hh.ru>  Thu, 26 Nov 2009 14:58:08 +0400

frontik (0.9) unstable; urgency=low

  * HH-9464: вставка документа из xml-файла
  * HH-9464: /status/ с количеством отработанных страниц и сделанных
    http-запросов

 -- Andrey Tatarinov <a.tatarinov@hh.ru>  Thu, 26 Nov 2009 14:40:21 +0400

frontik (0.8) unstable; urgency=low

  * комментарий перед каждым блоком, полученным по http

 -- Andrey Tatarinov <a.tatarinov@hh.ru>  Tue, 24 Nov 2009 18:50:36 +0400

frontik (0.7.1) unstable; urgency=low

  * python-daemon dependency

 -- Andrey Tatarinov <a.tatarinov@hh.ru>  Mon, 23 Nov 2009 17:17:45 +0300

frontik (0.7) unstable; urgency=low

  * init.d script working
  * new tornado version dependency

 -- Andrey Tatarinov <a.tatarinov@hh.ru>  Mon, 23 Nov 2009 17:10:58 +0300

frontik (0.6) stable; urgency=low

  * frontik-tornado

 -- Andrey Tatarinov <a.tatarinov@hh.ru>  Wed, 18 Nov 2009 15:38:23 +0300

frontik (0.5) unstable; urgency=low

  * hh -> frontik_www

 -- Andrey Tatarinov <a.tatarinov@hh.ru>  Thu, 29 Oct 2009 14:29:59 +0300

frontik (0.4) unstable; urgency=low

  * production config in package

 -- Andrey Tatarinov <a.tatarinov@hh.ru>  Wed, 28 Oct 2009 18:38:40 +0300

frontik (0.3) unstable; urgency=low

  * config parser

 -- Andrey Tatarinov <a.tatarinov@hh.ru>  Wed, 28 Oct 2009 16:53:43 +0300

frontik (0.2) unstable; urgency=low

  * paste http-server

 -- Andrey Tatarinov <a.tatarinov@hh.ru>  Wed, 28 Oct 2009 14:11:38 +0300

frontik (0.1) unstable; urgency=low

  * Initial release

 -- Andrey Tatarinov <a.tatarinov@hh.ru>  Tue, 27 Oct 2009 14:56:55 +0300<|MERGE_RESOLUTION|>--- conflicted
+++ resolved
@@ -1,4 +1,9 @@
-<<<<<<< HEAD
+frontik (0.20.2) unstable; urgency=low
+
+  * dependency from tornado >= 0.2~hh17
+
+ -- Andrey Tatarinov <a.tatarinov@hh.ru>  Tue, 25 May 2010 16:09:39 +0400
+
 frontik (0.20.1) unstable; urgency=low
 
   * merge with 'haxo/master'
@@ -26,7 +31,7 @@
   * add get_url_retry to frontik.handler
 
  -- Andrey Tatarinov <a.tatarinov@hh.ru>  Thu, 20 May 2010 16:59:53 +0400
-=======
+
 frontik (0.19.7fix3) unstable; urgency=low
 
   * dependency from tornado >= 0.2~hh17
@@ -39,7 +44,6 @@
   * (fix1 was already taken)
 
  -- Andrey Tatarinov <a.tatarinov@hh.ru>  Tue, 25 May 2010 13:33:58 +0400
->>>>>>> 9c2d38ae
 
 frontik (0.19.7) unstable; urgency=low
 
