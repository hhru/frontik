--- conflicted
+++ resolved
@@ -16,11 +16,7 @@
   python-lxml,
   python-simplejson,
   python-tornado (< 0.3),
-<<<<<<< HEAD
-  python-tornado (>= 0.2~hh15),
-=======
   python-tornado (>= 0.2~hh17),
->>>>>>> c5659480
   python-tornado-util (>= 0.2.10),
   python, 
 Description: frontik - the python based XScript alternative 