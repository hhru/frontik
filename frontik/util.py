# -*- coding: utf-8 -*-

import cStringIO
import os
import mimetools
import mimetypes
<<<<<<< HEAD
import logging.handlers
import re
import socket
=======
>>>>>>> 17abc8d9

import urlparse
from urllib import urlencode
import tornado.httpclient

def list_unique(l):
    return list(set(l))

def _encode(s):
    if isinstance(s, unicode):
        return s.encode('utf-8')
    else:
        return s

def make_qs(query_args):
    kv_pairs = []
    for (key, val) in query_args.iteritems():
        if val is not None:
            if isinstance(val, list):
                for v in val:
                    kv_pairs.append((key, _encode(v)))
            else:
                kv_pairs.append((key, _encode(val)))

    qs = urlencode(kv_pairs)

    return qs

def make_body(data):
    return make_qs(data) if isinstance(data,dict) else data

def make_url(base, **query_args):
    """
    построить URL из базового урла и набора CGI-параметров
    параметры с пустым значением пропускаются, удобно для последовательности:
    make_url(base, hhtoken=request.cookies.get('hhtoken'))
    """
    qs = make_qs(query_args)

    if qs:
        return base + '?' + qs
    else:
        return base

def get_query_parameters(url):
    url = 'http://' + url if not re.match(r'[a-z]+://.+\??.*', url, re.IGNORECASE) else url
    return urlparse.parse_qs(urlparse.urlparse(url).query, True)

def get_all_files(root, extension=None):
    out = list()
    for subdir, dirs, files in os.walk(root):
        out += [os.path.abspath(file) for file in files if extension and file.endswith(extension)]
    return out

from copy import copy

def dict_concat(dict1, dict2):
    """
    Returns content of dict1 after dict1.update(dict2)? without its modification
    """
    dict3 = copy(dict1)
    dict3.update(dict2)
    return dict3


ENCODE_TEMPLATE= '--%(boundary)s\r\nContent-Disposition: form-data; name="%(name)s"\r\n\r\n%(data)s\r\n'
ENCODE_TEMPLATE_FILE = '--%(boundary)s\r\nContent-Disposition: form-data; name="%(name)s"; filename="%(filename)s"\r\nContent-Type: %(contenttype)s\r\n\r\n%(data)s\r\n'

def get_content_type(filename):
    return mimetypes.guess_type(filename)[0] or 'application/octet-stream'


def make_mfd(fields, files):
    """
    Constructs request body in multipart/form-data format

    fields :: { field_name : field_value }
    files :: { field_name: [{ "filename" : fn, "body" : bytes }]}
    """

    BOUNDARY = mimetools.choose_boundary()
    body = ""

    for name, data in fields.iteritems():

        if data is None:
            continue

        if isinstance(data, list):
            for value in data:
                if data is None:
                    continue
                body += ENCODE_TEMPLATE % {
                            'boundary': BOUNDARY,
                            'name': str(name),
                            'data': _encode(value)
                        }
        else:
            body += ENCODE_TEMPLATE % {
                        'boundary': BOUNDARY,
                        'name': str(name),
                        'data': _encode(data)
                    }

    for name, files in files.iteritems():
        for file in files:
            body += ENCODE_TEMPLATE_FILE % {
                        'boundary': BOUNDARY,
                        'data': file["body"],
                        'name': name,
                        'filename': _encode(file["filename"]),
                        'contenttype': str(get_content_type(file["filename"]))
                    }

    body += '--%s--\r\n' % BOUNDARY
    content_type = 'multipart/form-data; boundary=%s' % BOUNDARY
    return body, content_type


def make_get_request(url, data=None, headers=None,
        connect_timeout=0.5, request_timeout=2, follow_redirects=True):
    data = {} if data is None else data
    return tornado.httpclient.HTTPRequest(
                    url=_encode(make_url(url, **data)),
                    follow_redirects=follow_redirects,
                    headers={} if headers is None else headers,
                    connect_timeout=connect_timeout,
                    request_timeout=request_timeout)


def make_post_request(url, data='', headers=None, files=None,
        connect_timeout=0.5, request_timeout=2, follow_redirects=True, content_type=None):

    if files:
        body, content_type = make_mfd(data, files)
    else:
        body = make_body(data)

    if content_type is None:
        content_type = headers['Content-Type'] if 'Content-Type' in headers else 'application/x-www-form-urlencoded'

    headers = {} if headers is None else headers
    headers.update({'Content-Type' : content_type,
               'Content-Length': str(len(body))})

    return tornado.httpclient.HTTPRequest(
                method='POST',
                headers=headers,
                follow_redirects=follow_redirects,
                url=_encode(url),
                body=body,
                connect_timeout=connect_timeout,
                request_timeout=request_timeout)

def make_put_request(url, data='', headers=None, connect_timeout=0.5, request_timeout=2):
    return tornado.httpclient.HTTPRequest(
                    url=_encode(url),
                    body=make_body(data),
                    method='PUT',
                    headers={} if headers is None else headers,
                    connect_timeout=connect_timeout,
                    request_timeout=request_timeout)


def make_delete_request(url, data='', headers=None, connect_timeout=0.5, request_timeout=2):
    return tornado.httpclient.HTTPRequest(
                    url=_encode(url),
                    body=make_body(data),
                    method='DELETE',
                    headers={} if headers is None else headers,
                    connect_timeout=connect_timeout,
                    request_timeout=request_timeout)


def _asciify_url_char(c):
    if ord(c) > 127:
        return hex(ord(c)).replace('0x', '%')
    else:
        return c

def asciify_url(url):
    return ''.join(map(_asciify_url_char, url))


def create_fake_response(request, base_response, headers, code, buffer):
    return tornado.httpclient.HTTPResponse(request,
        int(code), headers=dict(base_response.headers, **headers),
        buffer=cStringIO.StringIO(buffer),
        effective_url=base_response.effective_url, request_time=base_response.request_time,
        time_info=base_response.time_info)

def get_cookie_or_url_param_value(handler, param_name):
    return handler.get_argument(param_name, handler.get_cookie(param_name, None))<|MERGE_RESOLUTION|>--- conflicted
+++ resolved
@@ -4,12 +4,7 @@
 import os
 import mimetools
 import mimetypes
-<<<<<<< HEAD
-import logging.handlers
 import re
-import socket
-=======
->>>>>>> 17abc8d9
 
 import urlparse
 from urllib import urlencode
